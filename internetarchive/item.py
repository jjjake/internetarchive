#
# The internetarchive module is a Python/CLI interface to Archive.org.
#
# Copyright (C) 2012-2021 Internet Archive
#
# This program is free software: you can redistribute it and/or modify
# it under the terms of the GNU Affero General Public License as
# published by the Free Software Foundation, either version 3 of the
# License, or (at your option) any later version.
#
# This program is distributed in the hope that it will be useful,
# but WITHOUT ANY WARRANTY; without even the implied warranty of
# MERCHANTABILITY or FITNESS FOR A PARTICULAR PURPOSE.  See the
# GNU Affero General Public License for more details.
#
# You should have received a copy of the GNU Affero General Public License
# along with this program.  If not, see <http://www.gnu.org/licenses/>.

"""
internetarchive.item
~~~~~~~~~~~~~~~~~~~~

:copyright: (C) 2012-2021 by Internet Archive.
:license: AGPL 3, see LICENSE for more details.
"""
from __future__ import annotations

import io
import math
import os
import sys
from copy import deepcopy
from fnmatch import fnmatch
from functools import total_ordering
from logging import getLogger
from time import sleep
from typing import Mapping, MutableMapping
from urllib.parse import quote
from xml.parsers.expat import ExpatError

from requests import Request, Response
from requests.exceptions import HTTPError
from tqdm import tqdm

from internetarchive import catalog
from internetarchive.auth import S3Auth
from internetarchive.files import File
from internetarchive.iarequest import MetadataRequest, S3Request
from internetarchive.utils import (
    IdentifierListAsItems,
    IterableToFileAdapter,
    chunk_generator,
    get_file_size,
    get_md5,
    get_s3_xml_text,
    is_dir,
    iter_directory,
    json,
    norm_filepath,
    recursive_file_count_and_size,
    validate_s3_identifier,
)

log = getLogger(__name__)


@total_ordering
class BaseItem:
    EXCLUDED_ITEM_METADATA_KEYS = ('workable_servers', 'server')

    def __init__(
        self,
        identifier: str | None = None,
        item_metadata: Mapping | None = None,
    ):
        # Default attributes.
        self.identifier = identifier
        self.item_metadata = item_metadata or {}
        self.exists = False

        # Archive.org metadata attributes.
        self.metadata: dict = {}
        self.files: list[dict] = []
        self.created = None
        self.d1 = None
        self.d2 = None
        self.dir = None
        self.files_count = None
        self.item_size = None
        self.reviews: list = []
        self.server = None
        self.uniq = None
        self.updated = None
        self.tasks = None
        self.is_dark = None

        # Load item.
        self.load()

    def __repr__(self) -> str:
        notloaded = ', item_metadata={}' if not self.exists else ''
        return f'{self.__class__.__name__}(identifier={self.identifier!r}{notloaded})'

    def load(self, item_metadata: Mapping | None = None) -> None:
        if item_metadata:
            self.item_metadata = item_metadata

        self.exists = bool(self.item_metadata)

        for key in self.item_metadata:
            setattr(self, key, self.item_metadata[key])

        if not self.identifier:
            self.identifier = self.metadata.get('identifier')

        mc = self.metadata.get('collection', [])
        # TODO: The `type: ignore` on the following line should be removed.  See #518
        self.collection = IdentifierListAsItems(mc, self.session)  # type: ignore

    def __eq__(self, other) -> bool:
        return (self.item_metadata == other.item_metadata
                or (self.item_metadata.keys() == other.item_metadata.keys()
                    and all(self.item_metadata[x] == other.item_metadata[x]
                            for x in self.item_metadata
                            if x not in self.EXCLUDED_ITEM_METADATA_KEYS)))

    def __le__(self, other) -> bool:
        return self.identifier <= other.identifier

    def __hash__(self) -> int:
        without_excluded_keys = {
            k: v for k, v in self.item_metadata.items()
            if k not in self.EXCLUDED_ITEM_METADATA_KEYS}
        return hash(json.dumps(without_excluded_keys,
                               sort_keys=True, check_circular=False))  # type: ignore


class Item(BaseItem):
    """This class represents an archive.org item. Generally this class
    should not be used directly, but rather via the
    ``internetarchive.get_item()`` function::

        >>> from internetarchive import get_item
        >>> item = get_item('stairs')
        >>> print(item.metadata)

    Or to modify the metadata for an item::

        >>> metadata = {'title': 'The Stairs'}
        >>> item.modify_metadata(metadata)
        >>> print(item.metadata['title'])
        'The Stairs'

    This class also uses IA's S3-like interface to upload files to an
    item. You need to supply your IAS3 credentials in environment
    variables in order to upload::

        >>> item.upload('myfile.tar', access_key='Y6oUrAcCEs4sK8ey',
        ...                           secret_key='youRSECRETKEYzZzZ')
        True

    You can retrieve S3 keys here: `https://archive.org/account/s3.php
    <https://archive.org/account/s3.php>`__
    """

    def __init__(
        self,
        archive_session,
        identifier: str,
        item_metadata: Mapping | None = None,
    ):
        """
        :param archive_session: :class:`ArchiveSession <ArchiveSession>`

        :param identifier: The globally unique Archive.org identifier for this item.

                           An identifier is composed of any unique combination of
                           alphanumeric characters, underscore ( _ ) and dash ( - ). While
                           there are no official limits it is strongly suggested that they
                           be between 5 and 80 characters in length. Identifiers must be
                           unique across the entirety of Internet Archive, not simply
                           unique within a single collection.

                           Once defined an identifier can not be changed. It will travel
                           with the item or object and is involved in every manner of
                           accessing or referring to the item.

        :param item_metadata: The Archive.org item metadata used to initialize
                              this item.  If no item metadata is provided, it will be
                              retrieved from Archive.org using the provided identifier.
        """
        self.session = archive_session
        super().__init__(identifier, item_metadata)

        self.urls = Item.URLs(self)

        if self.metadata.get('title'):
            # A copyable link to the item, in MediaWiki format
            details = self.urls.details  # type: ignore
            self.wikilink = f'* [{details} {self.identifier}] -- {self.metadata["title"]}'

    class URLs:
        def __init__(self, itm_obj):
            self._itm_obj = itm_obj
            self._paths = []
            self._make_URL('details')
            self._make_URL('metadata')
            self._make_URL('download')
            self._make_URL('history')
            self._make_URL('edit')
            self._make_URL('editxml')
            self._make_URL('manage')
            if self._itm_obj.metadata.get('mediatype') == 'collection':
                self._make_tab_URL('about')
                self._make_tab_URL('collection')

        def _make_tab_URL(self, tab: str) -> None:
            """Make URLs for the separate tabs of Collections details page."""
            self._make_URL(tab, self.details + f'&tab={tab}')  # type: ignore

        DEFAULT_URL_FORMAT = ('{0.session.protocol}//{0.session.host}'
                              '/{path}/{0.identifier}')

        def _make_URL(self, path: str, url_format: str = DEFAULT_URL_FORMAT) -> None:
            setattr(self, path, url_format.format(self._itm_obj, path=path))
            self._paths.append(path)

        def __str__(self) -> str:
            return f'URLs ({", ".join(self._paths)}) for {self._itm_obj.identifier}'

    def refresh(self, item_metadata: Mapping | None = None, **kwargs) -> None:
        if not item_metadata:
            item_metadata = self.session.get_metadata(self.identifier, **kwargs)
        self.load(item_metadata)

    def identifier_available(self) -> bool:
        """Check if the item identifier is available for creating a
        new item.

        :return: `True` if identifier is available, or `False` if it is
                 not available.
        """
        url = f'{self.session.protocol}//{self.session.host}/services/check_identifier.php'
        params = {'output': 'json', 'identifier': self.identifier}
        response = self.session.get(url, params=params)
        availability = response.json()['code']
        return availability == 'available'

    def get_task_summary(
        self,
        params: Mapping | None = None,
        request_kwargs: Mapping | None = None,
    ) -> dict:
        """Get a summary of the item's pending tasks.

        :param params: Params to send with your request.

        :returns: A summary of the item's pending tasks.
        """
        return self.session.get_tasks_summary(self.identifier, params, request_kwargs)

    def no_tasks_pending(
        self,
        params: Mapping | None = None,
        request_kwargs: Mapping | None = None,
    ) -> bool:
        """Check if there is any pending task for the item.

        :param params: Params to send with your request.

        :returns: `True` if no tasks are pending, otherwise `False`.
        """
        return all(x == 0 for x in self.get_task_summary(params, request_kwargs).values())

    def get_all_item_tasks(
        self,
        params: dict | None = None,
        request_kwargs: Mapping | None = None,
    ) -> list[catalog.CatalogTask]:
        """Get a list of all tasks for the item, pending and complete.

        :param params: Query parameters, refer to
                       `Tasks API
                       <https://archive.org/services/docs/api/tasks.html>`_
                       for available parameters.

        :param request_kwargs: Keyword arguments that
                               :py:func:`requests.get` takes.

        :returns: A list of all tasks for the item, pending and complete.
        """
        params = params or {}
        params.update({'catalog': 1, 'history': 1})
        return self.session.get_tasks(self.identifier, params, request_kwargs)

    def get_history(
        self,
        params: Mapping | None = None,
        request_kwargs: Mapping | None = None,
    ) -> list[catalog.CatalogTask]:
        """Get a list of completed catalog tasks for the item.

        :param params: Params to send with your request.

        :returns: A list of completed catalog tasks for the item.
        """
        return list(self.session.iter_history(self.identifier, params, request_kwargs))

    def get_catalog(
        self,
        params: Mapping | None = None,
        request_kwargs: Mapping | None = None,
    ) -> list[catalog.CatalogTask]:
        """Get a list of pending catalog tasks for the item.

        :param params: Params to send with your request.

        :returns: A list of pending catalog tasks for the item.
        """
        return list(self.session.iter_catalog(self.identifier, params, request_kwargs))

    def derive(self,
               priority: int = 0,
               remove_derived: str | None = None,
               reduced_priority: bool = False,
               data: MutableMapping | None = None,
               headers: Mapping | None = None,
               request_kwargs: Mapping | None = None) -> Response:
        """Derive an item.

        :param priority: Task priority from 10 to -10 [default: 0]

        :param remove_derived: You can use wildcards ("globs")
                               to only remove *some* prior derivatives.
                               For example, "*" (typed without the
                               quotation marks) specifies that all
                               derivatives (in the item's top directory)
                               are to be rebuilt. "*.mp4" specifies that
                               all "*.mp4" deriviatives are to be rebuilt.
                               "{*.gif,*thumbs/*.jpg}" specifies that all
                               GIF and thumbs are to be rebuilt.

        :param reduced_priority: Submit your derive at a lower priority.
                                 This option is helpful to get around rate-limiting.
                                 Your task will more likely be accepted, but it might
                                 not run for a long time. Note that you still may be
                                 subject to rate-limiting.

        :returns: :class:`requests.Response`
        """
        data = data or {}

        if remove_derived is not None:
            if not data.get('args'):
                data['args'] = {'remove_derived': remove_derived}
            else:
                data['args'].update({'remove_derived': remove_derived})

        r = self.session.submit_task(self.identifier,
                                     'derive.php',
                                     priority=priority,
                                     data=data,
                                     headers=headers,
                                     reduced_priority=reduced_priority,
                                     request_kwargs=request_kwargs)
        r.raise_for_status()
        return r

    def fixer(self,
              ops: list | str | None = None,
              priority: int | str | None = None,
              reduced_priority: bool = False,
              data: MutableMapping | None = None,
              headers: Mapping | None = None,
              request_kwargs: Mapping | None = None) -> Response:
        """Submit a fixer task on an item.

        :param ops: The fixer operation(s) to run on the item
                    [default: noop].

        :param priority: The task priority.

        :param reduced_priority: Submit your derive at a lower priority.
                                 This option is helpful to get around rate-limiting.
                                 Your task will more likely be accepted, but it might
                                 not run for a long time. Note that you still may be
                                 subject to rate-limiting. This is different than
                                 ``priority`` in that it will allow you to possibly
                                 avoid rate-limiting.

        :param data: Additional parameters to submit with
                     the task.

        :returns: :class:`requests.Response`
        """
        data = data or {}

        ops = ops or ['noop']
        if not isinstance(ops, (list, tuple, set)):
            ops = [ops]
        data['args'] = data.get('args') or {}
        for op in ops:
            data['args'][op] = '1'

        r = self.session.submit_task(self.identifier,
                                     'fixer.php',
                                     priority=priority,
                                     data=data,
                                     headers=headers,
                                     reduced_priority=reduced_priority,
                                     request_kwargs=request_kwargs)
        r.raise_for_status()
        return r

    def undark(self,
               comment: str,
               priority: int | str | None = None,
               reduced_priority: bool = False,
               data: Mapping | None = None,
               request_kwargs: Mapping | None = None) -> Response:
        """Undark the item.

        :param comment: The curation comment explaining reason for
                        undarking item

        :param priority: The task priority.

        :param reduced_priority: Submit your derive at a lower priority.
                                 This option is helpful to get around rate-limiting.
                                 Your task will more likely be accepted, but it might
                                 not run for a long time. Note that you still may be
                                 subject to rate-limiting. This is different than
                                 ``priority`` in that it will allow you to possibly
                                 avoid rate-limiting.

        :param data: Additional parameters to submit with
                     the task.

        :returns: :class:`requests.Response`
        """
        r = self.session.submit_task(self.identifier,
                                     'make_undark.php',
                                     comment=comment,
                                     priority=priority,
                                     data=data,
                                     reduced_priority=reduced_priority,
                                     request_kwargs=request_kwargs)
        r.raise_for_status()
        return r

    # TODO: dark and undark have different order for data and reduced_pripoity
    def dark(self,
             comment: str,
             priority: int | str | None = None,
             data: Mapping | None = None,
             reduced_priority: bool = False,
             request_kwargs: Mapping | None = None) -> Response:
        """Dark the item.

        :param comment: The curation comment explaining reason for
                        darking item

        :param priority: The task priority.

        :param reduced_priority: Submit your derive at a lower priority.
                                 This option is helpful to get around rate-limiting.
                                 Your task will more likely be accepted, but it might
                                 not run for a long time. Note that you still may be
                                 subject to rate-limiting. This is different than
                                 ``priority`` in that it will allow you to possibly
                                 avoid rate-limiting.

        :param data: Additional parameters to submit with
                     the task.

        :returns: :class:`requests.Response`
        """
        r = self.session.submit_task(self.identifier,
                                     'make_dark.php',
                                     comment=comment,
                                     priority=priority,
                                     data=data,
                                     reduced_priority=reduced_priority,
                                     request_kwargs=request_kwargs)
        r.raise_for_status()
        return r

    def get_review(self) -> Response:
        u = f'{self.session.protocol}//{self.session.host}/services/reviews.php'
        p = {'identifier': self.identifier}
        a = S3Auth(self.session.access_key, self.session.secret_key)
        r = self.session.get(u, params=p, auth=a)
        r.raise_for_status()
        return r

    def delete_review(self, username=None, screenname=None, itemname=None) -> Response:
        u = f'{self.session.protocol}//{self.session.host}/services/reviews.php'
        p = {'identifier': self.identifier}
        d = None
        if username:
            d = {'username': username}
        elif screenname:
            d = {'screenname': screenname}
        elif itemname:
            d = {'itemname': itemname}
        a = S3Auth(self.session.access_key, self.session.secret_key)
        r = self.session.delete(u, params=p, data=d, auth=a)
        r.raise_for_status()
        return r

    def review(self, title, body, stars=None) -> Response:
        u = f'{self.session.protocol}//{self.session.host}/services/reviews.php'
        p = {'identifier': self.identifier}
        d = {'title': title, 'body': body}
        if stars:
            d['stars'] = stars
        a = S3Auth(self.session.access_key, self.session.secret_key)
        r = self.session.post(u, params=p, data=json.dumps(d), auth=a)
        r.raise_for_status()
        return r

    def get_file(self, file_name: str, file_metadata: Mapping | None = None) -> File:
        """Get a :class:`File <File>` object for the named file.

        :param file_metadata: a dict of metadata for the
                              given file.

        :returns: An :class:`internetarchive.File <File>` object.
        """
        return File(self, file_name, file_metadata)

    def get_files(self,
                  files: File | list[File] | None = None,
                  formats: str | list[str] | None = None,
                  glob_pattern: str | None = None,
                  exclude_pattern: str | None = None,
                  on_the_fly: bool = False):
        files = files or []
        formats = formats or []
        exclude_pattern = exclude_pattern or ''
        on_the_fly = bool(on_the_fly)

        if not isinstance(files, (list, tuple, set)):
            files = [files]
        if not isinstance(formats, (list, tuple, set)):
            formats = [formats]

        item_files = deepcopy(self.files)
        # Add support for on-the-fly files (e.g. EPUB).
        if on_the_fly:
            otf_files = [
                ('EPUB', f'{self.identifier}.epub'),
                ('MOBI', f'{self.identifier}.mobi'),
                ('DAISY', f'{self.identifier}_daisy.zip'),
                ('MARCXML', f'{self.identifier}_archive_marc.xml'),
            ]
            for format, file_name in otf_files:
                item_files.append({'name': file_name, 'format': format, 'otf': True})

        if not any(k for k in [files, formats, glob_pattern]):
            for f in item_files:
                yield self.get_file(str(f.get('name')), file_metadata=f)

        for f in item_files:
            if f.get('name') in files:
                yield self.get_file(str(f.get('name')))
            elif f.get('format') in formats:
                yield self.get_file(str(f.get('name')))
            elif glob_pattern:
                if not isinstance(glob_pattern, list):
                    patterns = glob_pattern.split('|')
                else:
                    patterns = glob_pattern
                if not isinstance(exclude_pattern, list):
                    exclude_patterns = exclude_pattern.split('|')
                else:
                    exclude_patterns = exclude_pattern
                for p in patterns:
                    if fnmatch(f.get('name', ''), p):
                        if not any(fnmatch(f.get('name', ''), e) for e in exclude_patterns):
                            yield self.get_file(str(f.get('name')))

    def download(self,
                 files: File | list[File] | None = None,
                 formats: str | list[str] | None = None,
                 glob_pattern: str | None = None,
                 exclude_pattern: str | None = None,
                 dry_run: bool = False,
                 verbose: bool = False,
                 ignore_existing: bool = False,
                 checksum: bool = False,
                 destdir: str | None = None,
                 no_directory: bool = False,
                 retries: int | None = None,
                 item_index: int | None = None,
                 ignore_errors: bool = False,
                 on_the_fly: bool = False,
                 return_responses: bool = False,
                 no_change_timestamp: bool = False,
                 ignore_history_dir: bool = False,
                 source: str | list[str] | None = None,
                 exclude_source: str | list[str] | None = None,
                 stdout: bool = False,
                 params: Mapping | None = None,
                 timeout: int | float | tuple[int, float] | None = None
                 ) -> list[Request | Response]:
        """Download files from an item.

        :param files: Only download files matching given file names.

        :param formats: Only download files matching the given
                        Formats.

        :param glob_pattern: Only download files matching the given
                             glob pattern.

        :param exclude_pattern: Exclude files whose filename matches the given
                                glob pattern.

        :param dry_run: Output download URLs to stdout, don't
                        download anything.

        :param verbose: Turn on verbose output.

        :param ignore_existing: Skip files that already exist
                                locally.

        :param checksum: Skip downloading file based on checksum.

        :param destdir: The directory to download files to.

        :param no_directory: Download files to current working
                             directory rather than creating an item directory.

        :param retries: The number of times to retry on failed
                        requests.

        :param item_index: The index of the item for displaying
                           progress in bulk downloads.

        :param ignore_errors: Don't fail if a single file fails to
                              download, continue to download other files.

        :param on_the_fly: Download on-the-fly files (i.e. derivative EPUB,
                           MOBI, DAISY files).

        :param return_responses: Rather than downloading files to disk, return
                                 a list of response objects.

        :param no_change_timestamp: If True, leave the time stamp as the
                                    current time instead of changing it to that given in
                                    the original archive.

        :param source: Filter files based on their source value in files.xml
                       (i.e. `original`, `derivative`, `metadata`).

        :param exclude_source: Filter files based on their source value in files.xml
                               (i.e. `original`, `derivative`, `metadata`).

        :param params: URL parameters to send with
                       download request (e.g. `cnt=0`).

        :param ignore_history_dir: Do not download any files from the history
                                   dir. This param defaults to ``False``.

        :returns: True if if all files have been downloaded successfully.
        """
        dry_run = bool(dry_run)
        verbose = bool(verbose)
        ignore_existing = bool(ignore_existing)
        ignore_errors = bool(ignore_errors)
        checksum = bool(checksum)
        no_directory = bool(no_directory)
        return_responses = bool(return_responses)
        no_change_timestamp = bool(no_change_timestamp)
        ignore_history_dir = bool(ignore_history_dir)
        params = params or None
        if source:
            if not isinstance(source, list):
                source = [source]
        if exclude_source:
            if not isinstance(exclude_source, list):
                exclude_source = [exclude_source]
        if stdout:
            fileobj = os.fdopen(sys.stdout.fileno(), "wb", closefd=False)
            verbose = False
        else:
            fileobj = None

        if not dry_run:
            if item_index and verbose:
                print(f'{self.identifier} ({item_index}):', file=sys.stderr)
            elif item_index is None and verbose:
                print(f'{self.identifier}:', file=sys.stderr)

        if self.is_dark:
            msg = f'skipping {self.identifier}, item is dark'
            log.warning(msg)
            if verbose:
                print(f' {msg}', file=sys.stderr)
            return []
        elif self.metadata == {}:
            msg = f'skipping {self.identifier}, item does not exist.'
            log.warning(msg)
            if verbose:
                print(f' {msg}', file=sys.stderr)
            return []

        if files:
            files = self.get_files(files, on_the_fly=on_the_fly)
        else:
            files = self.get_files(on_the_fly=on_the_fly)
        if formats:
            files = self.get_files(formats=formats, on_the_fly=on_the_fly)
        if glob_pattern:
            files = self.get_files(
                glob_pattern=glob_pattern,
                exclude_pattern=exclude_pattern,
                on_the_fly=on_the_fly
            )
        if stdout:
            files = list(files)  # type: ignore

        errors = []
        downloaded = 0
        responses = []
        file_count = 0

        for f in files:  # type: ignore
            if ignore_history_dir is True:
                if f.name.startswith('history/'):
                    continue
            if source and not any(f.source == x for x in source):
                continue
            if exclude_source and any(f.source == x for x in exclude_source):
                continue
            file_count += 1
            if no_directory:
                path = f.name
            else:
                path = os.path.join(str(self.identifier), f.name)
            if dry_run:
                print(f.url)
                continue
            if stdout and file_count < len(files):  # type: ignore
                ors = True
            else:
                ors = False
            r = f.download(path, verbose, ignore_existing, checksum, destdir,
                           retries, ignore_errors, fileobj, return_responses,
                           no_change_timestamp, params, None, stdout, ors, timeout)
            if return_responses:
                responses.append(r)

            if r is False:
                errors.append(f.name)
            else:
                downloaded += 1

        if file_count == 0:
            msg = f'skipping {self.identifier}, no matching files found.'
            log.info(msg)
            if verbose:
                print(f' {msg}', file=sys.stderr)
            return []

        return responses if return_responses else errors

    def modify_metadata(self,
                        metadata: Mapping,
                        target: str | None = None,
                        append: bool = False,
                        expect: Mapping | None = None,
                        append_list: bool = False,
                        insert: bool = False,
                        priority: int = 0,
                        access_key: str | None = None,
                        secret_key: str | None = None,
                        debug: bool = False,
                        headers: Mapping | None = None,
                        request_kwargs: Mapping | None = None,
                        timeout: int | float | None = None) -> Request | Response:
        """Modify the metadata of an existing item on Archive.org.

        Note: The Metadata Write API does not yet comply with the
        latest Json-Patch standard. It currently complies with `version 02
        <https://tools.ietf.org/html/draft-ietf-appsawg-json-patch-02>`__.

        :param metadata: Metadata used to update the item.

        :param target: Set the metadata target to update.

        :param priority: Set task priority.

        :param append: Append value to an existing multi-value
                       metadata field.

        :param expect: Provide a dict of expectations to be tested
                       server-side before applying patch to item metadata.

        :param append_list: Append values to an existing multi-value
                            metadata field. No duplicate values will be added.

        :returns: A Request if debug else a Response.

        Usage::

            >>> import internetarchive
            >>> item = internetarchive.Item('mapi_test_item1')
            >>> md = {'new_key': 'new_value', 'foo': ['bar', 'bar2']}
            >>> item.modify_metadata(md)
        """
        append = bool(append)
        access_key = access_key or self.session.access_key
        secret_key = secret_key or self.session.secret_key
        debug = bool(debug)
        headers = headers or {}
        expect = expect or {}
        request_kwargs = request_kwargs or {}
        if timeout:
            request_kwargs["timeout"] = float(timeout)  # type: ignore
        else:
            request_kwargs["timeout"] = 60  # type: ignore

        _headers = self.session.headers.copy()
        _headers.update(headers)

        url = f'{self.session.protocol}//{self.session.host}/metadata/{self.identifier}'
        # TODO: currently files and metadata targets do not support dict's,
        # but they might someday?? refactor this check.
        source_metadata = self.item_metadata
        request = MetadataRequest(
            method='POST',
            url=url,
            metadata=metadata,
            headers=_headers,
            source_metadata=source_metadata,
            target=target,
            priority=priority,
            access_key=access_key,
            secret_key=secret_key,
            append=append,
            expect=expect,
            append_list=append_list,
            insert=insert)
        # Must use Session.prepare_request to make sure session settings
        # are used on request!
        prepared_request = request.prepare()
        if debug:
            return prepared_request
        resp = self.session.send(prepared_request, **request_kwargs)
        # Re-initialize the Item object with the updated metadata.
        self.refresh()
        return resp

    # TODO: `list` parameter name shadows the Python builtin
    def remove_from_simplelist(self, parent, list) -> Response:
        """Remove item from a simplelist.

        :returns: :class:`requests.Response`
        """
        patch = {
            'op': 'delete',
            'parent': parent,
            'list': list,
        }
        data = {
            '-patch': json.dumps(patch),
            '-target': 'simplelists',
        }
        r = self.session.post(self.urls.metadata, data=data)  # type: ignore
        return r

    def upload_file(self, body,
                    key: str | None = None,
                    metadata: Mapping | None = None,
                    file_metadata: Mapping | None = None,
                    headers: dict | None = None,
                    access_key: str | None = None,
                    secret_key: str | None = None,
                    queue_derive: bool = False,
                    verbose: bool = False,
                    verify: bool = False,
                    checksum: bool = False,
                    delete: bool = False,
                    retries: int | None = None,
                    retries_sleep: int | None = None,
                    debug: bool = False,
                    validate_identifier: bool = False,
                    request_kwargs: MutableMapping | None = None,
                    set_scanner: bool = True) -> Request | Response:
        """Upload a single file to an item. The item will be created
        if it does not exist.

        :type body: Filepath or file-like object.
        :param body: File or data to be uploaded.

        :param key: Remote filename.

        :param metadata: Metadata used to create a new item.

        :param file_metadata: File-level metadata to add to
                              the files.xml entry for the file being
                              uploaded.

        :param headers: Add additional IA-S3 headers to request.

        :param queue_derive: Set to False to prevent an item from
                             being derived after upload.

        :param verify: Verify local MD5 checksum matches the MD5
                       checksum of the file received by IAS3.

        :param checksum: Skip based on checksum.

        :param delete: Delete local file after the upload has been
                       successfully verified.

        :param retries: Number of times to retry the given request
                        if S3 returns a 503 SlowDown error.

        :param retries_sleep: Amount of time to sleep between
                              ``retries``.

        :param verbose: Print progress to stdout.

        :param debug: Set to True to print headers to stdout, and
                      exit without sending the upload request.

        :param validate_identifier: Set to True to validate the identifier before
                                    uploading the file.

        Usage::

            >>> import internetarchive
            >>> item = internetarchive.Item('identifier')
            >>> item.upload_file('/path/to/image.jpg',
            ...                  key='photos/image1.jpg')
            True
        """
        # Set defaults.
        headers = headers or {}
        metadata = metadata or {}
        file_metadata = file_metadata or {}
        access_key = access_key or self.session.access_key
        secret_key = secret_key or self.session.secret_key
        queue_derive = bool(queue_derive)
        verbose = bool(verbose)
        verify = bool(verify)
        delete = bool(delete)
        # Set checksum after delete.
        checksum = delete or checksum
        retries = retries or 0
        retries_sleep = retries_sleep or 30
        debug = bool(debug)
        validate_identifier = bool(validate_identifier)
        request_kwargs = request_kwargs or {}
        if 'timeout' not in request_kwargs:
            request_kwargs['timeout'] = 120
        md5_sum = None

        _headers = headers.copy()

        if not hasattr(body, 'read'):
            filename = body
            body = open(body, 'rb')
        else:
            filename = key or body.name

        size = get_file_size(body)

        # Support for uploading empty files.
        if size == 0:
            _headers['Content-Length'] = '0'

        if not _headers.get('x-archive-size-hint'):
            _headers['x-archive-size-hint'] = str(size)

        # Build IA-S3 URL.
        if validate_identifier:
            validate_s3_identifier(self.identifier or "")
        key = norm_filepath(filename).split('/')[-1] if key is None else key
        base_url = f'{self.session.protocol}//s3.us.archive.org/{self.identifier}'
        url = f'{base_url}/{quote(norm_filepath(key).lstrip("/").encode("utf-8"))}'

        # Skip based on checksum.
        if checksum:
            md5_sum = get_md5(body)
            ia_file = self.get_file(key)
            if (not self.tasks) and (ia_file) and (ia_file.md5 == md5_sum):
                log.info(f'{key} already exists: {url}')
                if verbose:
                    print(f' {key} already exists, skipping.', file=sys.stderr)
                if delete:
                    log.info(
                        f'{key} successfully uploaded to '
                        f'https://archive.org/download/{self.identifier}/{key} '
                        'and verified, deleting local copy')
                    body.close()
                    os.remove(filename)
                # Return an empty response object if checksums match.
                # TODO: Is there a better way to handle this?
                body.close()
                return Response()

        # require the Content-MD5 header when delete is True.
        if verify or delete:
            if not md5_sum:
                md5_sum = get_md5(body)
            _headers['Content-MD5'] = md5_sum

        def _build_request():
            body.seek(0, os.SEEK_SET)
            if verbose:
                try:
                    # hack to raise exception so we get some output for
                    # empty files.
                    if size == 0:
                        raise Exception

                    chunk_size = 1048576
                    expected_size = math.ceil(size / chunk_size)
                    chunks = chunk_generator(body, chunk_size)
                    progress_generator = tqdm(chunks,
                                              desc=f' uploading {key}',
                                              dynamic_ncols=True,
                                              total=expected_size,
                                              unit='MiB')
                    data = None
                    # pre_encode is needed because http doesn't know that it
                    # needs to encode a TextIO object when it's wrapped
                    # in the Iterator from tqdm.
                    # So, this FileAdapter provides pre-encoded output
                    data = IterableToFileAdapter(
                        progress_generator,
                        size,
                        pre_encode=isinstance(body, io.TextIOBase)
                    )
                except Exception:
                    print(f' uploading {key}', file=sys.stderr)
                    data = body
            else:
                data = body

            _headers.update(self.session.headers)
            request = S3Request(method='PUT',
                                url=url,
                                headers=_headers,
                                data=data,
                                metadata=metadata,
                                file_metadata=file_metadata,
                                access_key=access_key,
                                secret_key=secret_key,
                                queue_derive=queue_derive,
                                set_scanner=set_scanner)
            return request

        if debug:
            prepared_request = self.session.prepare_request(_build_request())
            body.close()
            return prepared_request
        else:
            try:
                while True:
                    error_msg = ('s3 is overloaded, sleeping for '
                                 f'{retries_sleep} seconds and retrying. '
                                 f'{retries} retries left.')
                    if retries > 0:
                        if self.session.s3_is_overloaded(access_key=access_key):
                            sleep(retries_sleep)
                            log.info(error_msg)
                            if verbose:
                                print(f' warning: {error_msg}', file=sys.stderr)
                            retries -= 1
                            continue
                    request = _build_request()
                    prepared_request = request.prepare()

                    # chunked transfer-encoding is NOT supported by IA-S3.
                    # It should NEVER be set. Requests adds it in certain
                    # scenarios (e.g. if content-length is 0). Stop it.
                    if prepared_request.headers.get('transfer-encoding') == 'chunked':
                        del prepared_request.headers['transfer-encoding']

                    response = self.session.send(prepared_request,
                                                 stream=True,
                                                 **request_kwargs)
                    if (response.status_code == 503) and (retries > 0):
                        if b'appears to be spam' in response.content:
                            log.info('detected as spam, upload failed')
                            break
                        log.info(error_msg)
                        if verbose:
                            print(f' warning: {error_msg}', file=sys.stderr)
                        sleep(retries_sleep)
                        retries -= 1
                        continue
                    else:
                        if response.status_code == 503:
                            log.info('maximum retries exceeded, upload failed.')
                        break
                response.raise_for_status()
                log.info(f'uploaded {key} to {url}')
                if delete and response.status_code == 200:
                    log.info(
                        f'{key} successfully uploaded to '
                        f'https://archive.org/download/{self.identifier}/{key} and verified, '
                        'deleting local copy')
                    body.close()
                    os.remove(filename)
                response.close()
                return response
            except HTTPError as exc:
                try:
                    msg = get_s3_xml_text(exc.response.content)  # type: ignore
                except ExpatError:  # probably HTTP 500 error and response is invalid XML
<<<<<<< HEAD
                    msg = ('IA S3 returned invalid XML '
                           f'(HTTP status code {exc.response.status_code}). '  # type: ignore
=======
                    msg = ('IA S3 returned invalid XML '  # type: ignore
                           f'(HTTP status code {exc.response.status_code}). '
>>>>>>> 87bc289c
                           'This is a server side error which is either temporary, '
                           'or requires the intervention of IA admins.')

                error_msg = f' error uploading {key} to {self.identifier}, {msg}'
                log.error(error_msg)
                if verbose:
                    print(f' error uploading {key}: {msg}', file=sys.stderr)
                # Raise HTTPError with error message.
                raise type(exc)(error_msg, response=exc.response, request=exc.request)
            finally:
                body.close()

    def upload(self, files,
               metadata: Mapping | None = None,
               headers: dict | None = None,
               access_key: str | None = None,
               secret_key: str | None = None,
               queue_derive=None,  # TODO: True if None??
               verbose: bool = False,
               verify: bool = False,
               checksum: bool = False,
               delete: bool = False,
               retries: int | None = None,
               retries_sleep: int | None = None,
               debug: bool = False,
               validate_identifier: bool = False,
               request_kwargs: dict | None = None,
               set_scanner: bool = True) -> list[Request | Response]:
        r"""Upload files to an item. The item will be created if it
        does not exist.

        :type files: str, file, list, tuple, dict
        :param files: The filepaths or file-like objects to upload.

        :param \*\*kwargs: Optional arguments that :func:`Item.upload_file()` takes.

        :returns: A list of :class:`requests.Response` objects.

        Usage::

            >>> import internetarchive
            >>> item = internetarchive.Item('identifier')
            >>> md = {'mediatype': 'image', 'creator': 'Jake Johnson'}
            >>> item.upload('/path/to/image.jpg', metadata=md, queue_derive=False)
            [<Response [200]>]

        Uploading multiple files::

            >>> r = item.upload(['file1.txt', 'file2.txt'])
            >>> r = item.upload([fileobj, fileobj2])
            >>> r = item.upload(('file1.txt', 'file2.txt'))

        Uploading file objects:

            >>> import io
            >>> f = io.BytesIO(b'some initial binary data: \x00\x01')
            >>> r = item.upload({'remote-name.txt': f})
            >>> f = io.BytesIO(b'some more binary data: \x00\x01')
            >>> f.name = 'remote-name.txt'
            >>> r = item.upload(f)

            *Note: file objects must either have a name attribute, or be uploaded in a
            dict where the key is the remote-name*

        Setting the remote filename with a dict::

            >>> r = item.upload({'remote-name.txt': '/path/to/local/file.txt'})
        """
        queue_derive = True if queue_derive is None else queue_derive
        remote_dir_name = None
        total_files = 0
        if isinstance(files, dict):
            if files.get('name'):
                files = [files]
                total_files = 1
            else:
                files = list(files.items())
        if not isinstance(files, (list, tuple)):
            files = [files]
        if all(isinstance(f, dict) and f.get('name') for f in files):
            total_files = len(files)

        responses = []
        file_index = 0
        headers = headers or {}
        if (queue_derive or not headers.get('x-archive-size-hint')) and total_files == 0:
            total_files, total_size = recursive_file_count_and_size(files,
                                                                    item=self,
                                                                    checksum=checksum)
            if not headers.get('x-archive-size-hint'):
                headers['x-archive-size-hint'] = str(total_size)
        file_metadata = None
        for f in files:
            if isinstance(f, dict):
                if f.get('name'):
                    file_metadata = f.copy()
                    del file_metadata['name']
                    f = f['name']
            if ((isinstance(f, str) and is_dir(f))
                    or (isinstance(f, tuple) and is_dir(f[-1]))):
                if isinstance(f, tuple):
                    remote_dir_name = f[0].strip('/')
                    f = f[-1]
                for filepath, key in iter_directory(f):
                    file_index += 1
                    # Set derive header if queue_derive is True,
                    # and this is the last request being made.
                    if queue_derive is True and file_index >= total_files:
                        _queue_derive = True
                    else:
                        _queue_derive = False
                    if not f.endswith('/'):
                        if remote_dir_name:
                            key = f'{remote_dir_name}{f}/{key}'
                        else:
                            key = f'{f}/{key}'
                    elif remote_dir_name:
                        key = f'{remote_dir_name}/{key}'
                    key = norm_filepath(key)
                    resp = self.upload_file(filepath,
                                            key=key,
                                            metadata=metadata,
                                            file_metadata=file_metadata,
                                            headers=headers,
                                            access_key=access_key,
                                            secret_key=secret_key,
                                            queue_derive=_queue_derive,
                                            verbose=verbose,
                                            verify=verify,
                                            checksum=checksum,
                                            delete=delete,
                                            retries=retries,
                                            retries_sleep=retries_sleep,
                                            debug=debug,
                                            validate_identifier=validate_identifier,
                                            request_kwargs=request_kwargs,
                                            set_scanner=set_scanner)
                    responses.append(resp)
            else:
                file_index += 1
                # Set derive header if queue_derive is True,
                # and this is the last request being made.
                # if queue_derive is True and file_index >= len(files):
                if queue_derive is True and file_index >= total_files:
                    _queue_derive = True
                else:
                    _queue_derive = False

                if not isinstance(f, (list, tuple)):
                    key, body = (None, f)
                else:
                    key, body = f
                if key and not isinstance(key, str):
                    key = str(key)
                resp = self.upload_file(body,
                                        key=key,
                                        metadata=metadata,
                                        file_metadata=file_metadata,
                                        headers=headers,
                                        access_key=access_key,
                                        secret_key=secret_key,
                                        queue_derive=_queue_derive,
                                        verbose=verbose,
                                        verify=verify,
                                        checksum=checksum,
                                        delete=delete,
                                        retries=retries,
                                        retries_sleep=retries_sleep,
                                        debug=debug,
                                        validate_identifier=validate_identifier,
                                        request_kwargs=request_kwargs,
                                        set_scanner=set_scanner)
                responses.append(resp)
        return responses


class Collection(Item):
    """This class represents an archive.org collection."""

    def __init__(self, *args, **kwargs):
        self.searches = {}
        if isinstance(args[0], Item):
            orig = args[0]
            args = (orig.session, orig.identifier, orig.item_metadata)
        super().__init__(*args, **kwargs)
        if self.metadata.get('mediatype', 'collection') != 'collection':
            raise ValueError('mediatype is not "collection"!')

        deflt_srh = f'collection:{self.identifier}'
        self._make_search('contents',
                          self.metadata.get('search_collection', deflt_srh))
        self._make_search('subcollections',
                          f'{deflt_srh} AND mediatype:collection')

    def _do_search(self, name: str, query: str):
        rtn = self.searches.setdefault(
            name, self.session.search_items(query, fields=['identifier']))
        if not hasattr(self, f'{name}_count'):
            setattr(self, f'{name}_count', self.searches[name].num_found)
        return rtn.iter_as_items()

    def _make_search(self, name: str, query: str):
        setattr(self, name, lambda: self._do_search(name, query))<|MERGE_RESOLUTION|>--- conflicted
+++ resolved
@@ -1114,13 +1114,8 @@
                 try:
                     msg = get_s3_xml_text(exc.response.content)  # type: ignore
                 except ExpatError:  # probably HTTP 500 error and response is invalid XML
-<<<<<<< HEAD
-                    msg = ('IA S3 returned invalid XML '
-                           f'(HTTP status code {exc.response.status_code}). '  # type: ignore
-=======
                     msg = ('IA S3 returned invalid XML '  # type: ignore
                            f'(HTTP status code {exc.response.status_code}). '
->>>>>>> 87bc289c
                            'This is a server side error which is either temporary, '
                            'or requires the intervention of IA admins.')
 
