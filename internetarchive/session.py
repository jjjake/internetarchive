# -*- coding: utf-8 -*-
#
# The internetarchive module is a Python/CLI interface to Archive.org.
#
# Copyright (C) 2012-2021 Internet Archive
#
# This program is free software: you can redistribute it and/or modify
# it under the terms of the GNU Affero General Public License as
# published by the Free Software Foundation, either version 3 of the
# License, or (at your option) any later version.
#
# This program is distributed in the hope that it will be useful,
# but WITHOUT ANY WARRANTY; without even the implied warranty of
# MERCHANTABILITY or FITNESS FOR A PARTICULAR PURPOSE.  See the
# GNU Affero General Public License for more details.
#
# You should have received a copy of the GNU Affero General Public License
# along with this program.  If not, see <http://www.gnu.org/licenses/>.

"""
internetarchive.session
~~~~~~~~~~~~~~~~~~~~~~~

This module provides an ArchiveSession object to manage and persist
settings across the internetarchive package.

:copyright: (C) 2012-2021 by Internet Archive.
:license: AGPL 3, see LICENSE for more details.
"""
<<<<<<< HEAD
=======
from __future__ import annotations

>>>>>>> 617eef47
import locale
import logging
import os
import platform
import sys
import warnings
<<<<<<< HEAD
from urllib.parse import unquote, urlparse
=======
from typing import Iterable
>>>>>>> 617eef47

import requests.sessions
from requests.adapters import HTTPAdapter
from requests.cookies import create_cookie
from requests.packages.urllib3 import Retry
from requests.utils import default_headers

from internetarchive import __version__, auth
from internetarchive.catalog import Catalog, CatalogTask
from internetarchive.config import get_config
from internetarchive.item import Collection, Item
from internetarchive.search import Search
from internetarchive.utils import parse_dict_cookies, reraise_modify

logger = logging.getLogger(__name__)


class ArchiveSession(requests.sessions.Session):
    """The :class:`ArchiveSession <internetarchive.ArchiveSession>`
    object collects together useful functionality from `internetarchive`
    as well as important data such as configuration information and
    credentials.  It is subclassed from
    :class:`requests.Session <requests.Session>`.

    Usage::

        >>> from internetarchive import ArchiveSession
        >>> s = ArchiveSession()
        >>> item = s.get_item('nasa')
        Collection(identifier='nasa', exists=True)
    """

    ITEM_MEDIATYPE_TABLE = {
        'collection': Collection,
    }

    def __init__(self,
                 config: dict | None = None,
                 config_file: str | None = None,
                 debug: bool = False,
                 http_adapter_kwargs: dict | None = None):
        """Initialize :class:`ArchiveSession <ArchiveSession>` object with config.

        :type config: dict
        :param config: (optional) A config dict used for initializing the
                       :class:`ArchiveSession <ArchiveSession>` object.

        :type config_file: str
        :param config_file: (optional) Path to config file used for initializing the
                            :class:`ArchiveSession <ArchiveSession>` object.

        :type http_adapter_kwargs: dict
        :param http_adapter_kwargs: (optional) Keyword arguments used to initialize the
                                    :class:`requests.adapters.HTTPAdapter <HTTPAdapter>`
                                    object.

        :returns: :class:`ArchiveSession` object.
        """
        super().__init__()
        http_adapter_kwargs = http_adapter_kwargs or {}
        debug = bool(debug)

        self.config = get_config(config, config_file)
        self.config_file = config_file
        for ck, cv in self.config.get('cookies', {}).items():
            raw_cookie = f'{ck}={cv}'
            cookie_dict = parse_dict_cookies(raw_cookie)
            if not cookie_dict.get(ck):
                continue
            cookie = create_cookie(ck, cookie_dict[ck],
                                   domain=cookie_dict.get('domain', '.archive.org'),
                                   path=cookie_dict.get('path', '/'))
            self.cookies.set_cookie(cookie)

        self.secure = self.config.get('general', {}).get('secure', True)
        self.host = self.config.get('general', {}).get('host', 'archive.org')
        if 'archive.org' not in self.host:
            self.host += '.archive.org'
        self.protocol = 'https:' if self.secure else 'http:'
        user_email = self.config.get('cookies', {}).get('logged-in-user')
        if user_email:
            user_email = user_email.split(';')[0]
            user_email = unquote(user_email)
        self.user_email = user_email
        self.access_key = self.config.get('s3', {}).get('access')
        self.secret_key = self.config.get('s3', {}).get('secret')
        self.http_adapter_kwargs = http_adapter_kwargs

        self.headers = default_headers()
        self.headers.update({'User-Agent': self._get_user_agent_string()})
        self.headers.update({'Connection': 'close'})

        self.mount_http_adapter()

        logging_config = self.config.get('logging', {})
        if logging_config.get('level'):
            self.set_file_logger(logging_config.get('level', 'NOTSET'),
                                 logging_config.get('file', 'internetarchive.log'))
            if debug or (logger.level <= 10):
                self.set_file_logger(logging_config.get('level', 'NOTSET'),
                                     logging_config.get('file', 'internetarchive.log'),
                                     'urllib3')

    def _get_user_agent_string(self) -> str:
        """Generate a User-Agent string to be sent with every request."""
        uname = platform.uname()
        try:
            lang = locale.getlocale()[0][:2]
        except Exception:
            lang = ''
        py_version = '{0}.{1}.{2}'.format(*sys.version_info)
        return (f'internetarchive/{__version__} '
                f'({uname[0]} {uname[-1]}; N; {lang}; {self.access_key}) '
                f'Python/{py_version}')

    def rebuild_auth(self, prepared_request, response):
        """Never rebuild auth for archive.org URLs.
        """
        u = urlparse(prepared_request.url)
        if u.netloc.endswith('archive.org'):
            return
        super().rebuild_auth(prepared_request, response)

    def mount_http_adapter(self, protocol: str | None = None, max_retries: int | None = None,
                           status_forcelist: list | None = None, host: str = None):
        """Mount an HTTP adapter to the
        :class:`ArchiveSession <ArchiveSession>` object.

        :type protocol: str
        :param protocol: HTTP protocol to mount your adapter to (e.g. 'https://').

        :type max_retries: int, object
        :param max_retries: The number of times to retry a failed request.
                            This can also be an `urllib3.Retry` object.

        :type status_forcelist: list
        :param status_forcelist: A list of status codes (as int's) to retry on.

        :type host: str
        :param host: The host to mount your adapter to.
        """
        protocol = protocol or self.protocol
        host = host or 'archive.org'
        if max_retries is None:
            max_retries = self.http_adapter_kwargs.get('max_retries', 3)

        status_forcelist = status_forcelist or [500, 501, 502, 503, 504]
        if max_retries and isinstance(max_retries, (int, float)):
            max_retries = Retry(total=max_retries,
                                connect=max_retries,
                                read=max_retries,
                                redirect=False,
                                allowed_methods=Retry.DEFAULT_ALLOWED_METHODS,
                                status_forcelist=status_forcelist,
                                backoff_factor=1)
        self.http_adapter_kwargs['max_retries'] = max_retries
        max_retries_adapter = HTTPAdapter(**self.http_adapter_kwargs)
        # Don't mount on s3.us.archive.org, only archive.org!
        # IA-S3 requires a more complicated retry workflow.
        self.mount(f'{protocol}//{host}', max_retries_adapter)

    def set_file_logger(self, log_level: str, path: str, logger_name: str = 'internetarchive'):
        """Convenience function to quickly configure any level of
        logging to a file.

        :type log_level: str
        :param log_level: A log level as specified in the `logging` module.

        :type path: string
        :param path: Path to the log file. The file will be created if it doesn't already
                     exist.

        :type logger_name: str
        :param logger_name: (optional) The name of the logger.
        """
        _log_level = {
            'CRITICAL': 50,
            'ERROR': 40,
            'WARNING': 30,
            'INFO': 20,
            'DEBUG': 10,
            'NOTSET': 0,
        }

        log_format = '%(asctime)s - %(name)s - %(levelname)s - %(message)s'

        _log = logging.getLogger(logger_name)
        _log.setLevel(logging.DEBUG)

        fh = logging.FileHandler(path, encoding='utf-8')
        fh.setLevel(_log_level[log_level])

        formatter = logging.Formatter(log_format)
        fh.setFormatter(formatter)

        _log.addHandler(fh)

    def get_item(self,
                 identifier: str,
                 item_metadata: dict | None = None,
                 request_kwargs: dict | None = None):
        """A method for creating :class:`internetarchive.Item <Item>` and
        :class:`internetarchive.Collection <Collection>` objects.

        :type identifier: str
        :param identifier: A globally unique Archive.org identifier.

        :type item_metadata: dict
        :param item_metadata: (optional) A metadata dict used to initialize the Item or
                              Collection object. Metadata will automatically be retrieved
                              from Archive.org if nothing is provided.

        :type request_kwargs: dict
        :param request_kwargs: (optional) Keyword arguments to be used in
                                    :meth:`requests.sessions.Session.get` request.
        """
        request_kwargs = request_kwargs or {}
        if not item_metadata:
            logger.debug(f'no metadata provided for "{identifier}", retrieving now.')
            item_metadata = self.get_metadata(identifier, request_kwargs)
        mediatype = item_metadata.get('metadata', {}).get('mediatype')
        try:
            item_class = self.ITEM_MEDIATYPE_TABLE.get(mediatype, Item)
        except TypeError:
            item_class = Item
        return item_class(self, identifier, item_metadata)

    def get_metadata(self, identifier: str, request_kwargs: dict | None = None):
        """Get an item's metadata from the `Metadata API
        <http://blog.archive.org/2013/07/04/metadata-api/>`__

        :type identifier: str
        :param identifier: Globally unique Archive.org identifier.

        :rtype: dict
        :returns: Metadat API response.
        """
        request_kwargs = request_kwargs or {}
        url = f'{self.protocol}//{self.host}/metadata/{identifier}'
        if 'timeout' not in request_kwargs:
            request_kwargs['timeout'] = 12
        try:
            if self.access_key and self.secret_key:
                s3_auth = auth.S3Auth(self.access_key, self.secret_key)
            else:
                s3_auth = None
            resp = self.get(url, auth=s3_auth, **request_kwargs)
            resp.raise_for_status()
        except Exception as exc:
            error_msg = f'Error retrieving metadata from {url}, {exc}'
            logger.error(error_msg)
            raise type(exc)(error_msg)
        return resp.json()

    def search_items(self,
                     query: str,
                     fields: list | None = None,
                     sorts: Iterable[str] | None = None,
                     params: dict | None = None,
                     full_text_search: bool = False,
                     dsl_fts: bool = False,
                     request_kwargs: dict | None = None,
                     max_retries: int | None = None) -> Search:
        """Search for items on Archive.org.

        :type query: str
        :param query: The Archive.org search query to yield results for. Refer to
                      https://archive.org/advancedsearch.php#raw for help formatting your
                      query.

        :type fields: bool
        :param fields: (optional) The metadata fields to return in the search results.

        :type params: dict
        :param params: (optional) The URL parameters to send with each request sent to the
                       Archive.org Advancedsearch Api.

        :type full_text_search: bool
        :param full_text_search: (optional) Beta support for querying the archive.org
                                 Full Text Search API [default: False].

        :type dsl_fts: bool
        :param dsl_fts: (optional) Beta support for querying the archive.org Full Text
                        Search API in dsl (i.e. do not prepend ``!L `` to the
                        ``full_text_search`` query [default: False].

        :returns: A :class:`Search` object, yielding search results.
        """
        request_kwargs = request_kwargs or {}
        return Search(self, query,
                      fields=fields,
                      sorts=sorts,
                      params=params,
                      full_text_search=full_text_search,
                      dsl_fts=dsl_fts,
                      request_kwargs=request_kwargs,
                      max_retries=max_retries)

    def s3_is_overloaded(self, identifier=None, access_key=None, request_kwargs=None):
        request_kwargs = {} if not request_kwargs else request_kwargs
        if 'timeout' not in request_kwargs:
            request_kwargs['timeout'] = 12

        u = f'{self.protocol}//s3.us.archive.org'
        p = {
            'check_limit': 1,
            'accesskey': access_key,
            'bucket': identifier,
        }
        try:
            r = self.get(u, params=p, **request_kwargs)
        except Exception:
            return True
        try:
            j = r.json()
        except ValueError:
            return True
        if j.get('over_limit') == 0:
            return False
        else:
            return True

    def get_tasks_api_rate_limit(self, cmd: str = 'derive.php', request_kwargs: dict | None = None):
        return Catalog(self, request_kwargs).get_rate_limit(cmd=cmd)

    def submit_task(self,
                    identifier: str,
                    cmd: str,
                    comment: str = '',
                    priority: int = 0,
                    data: dict | None = None,
                    headers: dict | None = None,
                    reduced_priority: bool = False,
                    request_kwargs: dict | None = None) -> requests.Response:
        """Submit an archive.org task.

        :type identifier: str
        :param identifier: Item identifier.

        :type cmd: str
        :param cmd: Task command to submit, see
                    `supported task commands
                    <https://archive.org/services/docs/api/tasks.html#supported-tasks>`_.

        :type comment: str
        :param comment: (optional) A reasonable explanation for why the
                        task is being submitted.

        :type priority: int
        :param priority: (optional) Task priority from 10 to -10
                         (default: 0).

        :type data: dict
        :param data: (optional) Extra POST data to submit with
                     the request. Refer to `Tasks API Request Entity
                     <https://archive.org/services/docs/api/tasks.html#request-entity>`_.

        :type headers: dict
        :param headers: (optional) Add additional headers to request.

        :type reduced_priority: bool
        :param reduced_priority: (optional) Submit your derive at a lower priority.
                                 This option is helpful to get around rate-limiting.
                                 Your task will more likey be accepted, but it might
                                 not run for a long time. Note that you still may be
                                 subject to rate-limiting. This is different than
                                 ``priority`` in that it will allow you to possibly
                                 avoid rate-limiting.

        :type request_kwargs: dict
        :param request_kwargs: (optional) Keyword arguments to be used in
                               :meth:`requests.sessions.Session.post` request.

        :rtype: :class:`requests.Response`
        """
        headers = headers or {}
        if reduced_priority:
            headers.update({'X-Accept-Reduced-Priority': '1'})
        return Catalog(self, request_kwargs).submit_task(identifier, cmd,
                                                         comment=comment,
                                                         priority=priority,
                                                         data=data,
                                                         headers=headers)

    def iter_history(self,
                     identifier: str | None,
                     params: dict | None = None,
                     request_kwargs: dict | None = None):
        """A generator that returns completed tasks.

        :type identifier: str
        :param identifier: (optional) Item identifier.

        :type params: dict
        :param params: (optional) Query parameters, refer to
                       `Tasks API
                       <https://archive.org/services/docs/api/tasks.html>`_
                       for available parameters.

        :type request_kwargs: dict
        :param request_kwargs: (optional) Keyword arguments to be used in
                               :meth:`requests.sessions.Session.get` request.

        :rtype: collections.Iterable[CatalogTask]
        """
        params = params or {}
        params.update({'identifier': identifier, 'catalog': 0, 'summary': 0, 'history': 1})
        c = Catalog(self, request_kwargs)
        yield from c.iter_tasks(params)

    def iter_catalog(self,
                     identifier: str | None = None,
                     params: dict | None = None,
                     request_kwargs: dict | None = None):
        """A generator that returns queued or running tasks.

        :type identifier: str
        :param identifier: (optional) Item identifier.

        :type params: dict
        :param params: (optional) Query parameters, refer to
                       `Tasks API
                       <https://archive.org/services/docs/api/tasks.html>`_
                       for available parameters.

        :type request_kwargs: dict
        :param request_kwargs: (optional) Keyword arguments to be used in
                               :meth:`requests.sessions.Session.get` request.

        :rtype: collections.Iterable[CatalogTask]
        """
        params = params or {}
        params.update({'identifier': identifier, 'catalog': 1, 'summary': 0, 'history': 0})
        c = Catalog(self, request_kwargs)
        yield from c.iter_tasks(params)

    def get_tasks_summary(self, identifier: str | None = None,
                          params: dict | None = None,
                          request_kwargs: dict | None = None) -> dict:
        """Get the total counts of catalog tasks meeting all criteria,
        organized by run status (queued, running, error, and paused).

        :type identifier: str
        :param identifier: (optional) Item identifier.

        :type params: dict
        :param params: (optional) Query parameters, refer to
                       `Tasks API
                       <https://archive.org/services/docs/api/tasks.html>`_
                       for available parameters.

        :type request_kwargs: dict
        :param request_kwargs: (optional) Keyword arguments to be used in
                               :meth:`requests.sessions.Session.get` request.

        :rtype: dict
        """
        return Catalog(self, request_kwargs).get_summary(identifier=identifier, params=params)

    def get_tasks(self, identifier: str | None = None,
                  params: dict | None = None,
                  request_kwargs: dict | None = None) -> list[CatalogTask]:
        """Get a list of all tasks meeting all criteria.
        The list is ordered by submission time.

        :type identifier: str
        :param identifier: (optional) The item identifier, if provided
                           will return tasks for only this item filtered by
                           other criteria provided in params.

        :type params: dict
        :param params: (optional) Query parameters, refer to
                       `Tasks API
                       <https://archive.org/services/docs/api/tasks.html>`_
                       for available parameters.

        :type request_kwargs: dict
        :param request_kwargs: (optional) Keyword arguments to be used in
                               :meth:`requests.sessions.Session.get` request.

        :rtype: List[CatalogTask]
        """
        params = params or {}
        if 'history' not in params:
            params['history'] = 1
        if 'catalog' not in params:
            params['catalog'] = 1
        return Catalog(self, request_kwargs).get_tasks(identifier=identifier, params=params)

    def get_my_catalog(self,
                       params: dict | None = None,
                       request_kwargs: dict | None = None) -> list[CatalogTask]:
        """Get all queued or running tasks.

        :type params: dict
        :param params: (optional) Query parameters, refer to
                       `Tasks API
                       <https://archive.org/services/docs/api/tasks.html>`_
                       for available parameters.

        :type request_kwargs: dict
        :param request_kwargs: (optional) Keyword arguments to be used in
                               :meth:`requests.sessions.Session.get` request.

        :rtype: List[CatalogTask]
        """
        params = params or {}
        _params = {'submitter': self.user_email, 'catalog': 1, 'history': 0, 'summary': 0}
        params.update(_params)
        return self.get_tasks(params=params, request_kwargs=request_kwargs)

    def get_task_log(self, task_id: str | int, request_kwargs: dict | None = None) -> str:
        """Get a task log.

        :type task_id: str or int
        :param task_id: The task id for the task log you'd like to fetch.

        :type request_kwargs: dict
        :param request_kwargs: (optional) Keyword arguments that
                               :py:class:`requests.Request` takes.

        :rtype: str
        :returns: The task log as a string.
        """
        return CatalogTask.get_task_log(task_id, self, request_kwargs)

    def send(self, request, **kwargs):
        # Catch urllib3 warnings for HTTPS related errors.
        insecure = False
        with warnings.catch_warnings(record=True) as w:
            warnings.filterwarnings('always')
            try:
                r = super().send(request, **kwargs)
            except Exception as e:
                try:
                    reraise_modify(e, e.request.url, prepend=False)
                except Exception:
                    logger.error(e)
                    raise e
            if self.protocol == 'http:':
                return r
            insecure_warnings = ['SNIMissingWarning', 'InsecurePlatformWarning']
            if w:
                for warning in w:
                    if any(x in str(warning) for x in insecure_warnings):
                        insecure = True
                        break
        if insecure:
            from requests.exceptions import RequestException
            msg = ('You are attempting to make an HTTPS request on an insecure platform,'
                   ' please see:\n\n\thttps://archive.org/services/docs/api'
                   '/internetarchive/troubleshooting.html#https-issues\n')
            raise RequestException(msg)
        return r<|MERGE_RESOLUTION|>--- conflicted
+++ resolved
@@ -27,22 +27,15 @@
 :copyright: (C) 2012-2021 by Internet Archive.
 :license: AGPL 3, see LICENSE for more details.
 """
-<<<<<<< HEAD
-=======
-from __future__ import annotations
-
->>>>>>> 617eef47
+
 import locale
 import logging
 import os
 import platform
 import sys
 import warnings
-<<<<<<< HEAD
 from urllib.parse import unquote, urlparse
-=======
-from typing import Iterable
->>>>>>> 617eef47
+
 
 import requests.sessions
 from requests.adapters import HTTPAdapter
