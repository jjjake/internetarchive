--- conflicted
+++ resolved
@@ -3,7 +3,6 @@
 Release History
 ---------------
 
-<<<<<<< HEAD
 1.0.0 (?)
 +++++++++
 - Deprecated `internetarchive.mine` (use: https://github.com/jjjake/iamine).
@@ -11,11 +10,10 @@
   entry_point, and the `internetarchive` module looks for plugins installed under
   the 'internetarchive.plugins' entry_point.
 - `internetarchive.iacli` package renamed to `internetarchive.cli`.
-=======
+
 0.8.0 2015-03-09
 ++++++++++++++++
 - Encode filenames in upload URLs.
->>>>>>> f0f9ff12
 
 0.7.9 2015-01-26
 ++++++++++++++++
