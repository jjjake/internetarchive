.. :changelog:

Release History
---------------

<<<<<<< HEAD
5.0.0 (?)
+++++++++

**Features and Improvements**

- Updated the CLI's command-line argument parsing by replacing the obsolete ``docopt``
  with the native ``argparse`` library, ensuring continued functionality
  and future compatibility.
=======
4.1.0 (2024-05-07)
++++++++++++++++++

**Bugfixes**

- Use mtime from files.xml if no Last-Modified header is available (e.g. VTT files).
>>>>>>> 445d1d27

4.0.1 (2024-04-15)
++++++++++++++++++

**Features and Improvements**

- Partially downloaded files will now automatically resume where they left off when retried.
- Use ``Last-Modified`` header to set all mtimes (this includes files.xml now).

3.7.0 (2024-03-19)
++++++++++++++++++

**Features and Improvements**

- Added support for JSON Patch test operations, via the ``expect`` parameter.
- Added support for moving values via --append-list
  (Now, rather than ignoring any requests where the value is already present,
  --append-list will move the value to the end of the list).
- Switched to importlib-metadata to drop deprecated pkg_resources.

**Bugfixes**

- Fixed automatic size hint on uploads.
- Fixed bug where auth wasn't being sent for searches with user_aggs params.

3.6.0 (2023-12-27)
++++++++++++++++++

**Features and Improvements**

- Added ``set_scanner`` and ``--no-scanner`` options to upload to stop ia's default behavior
  of setting the scanner field in meta.xml on initial upload.
- ``0`` is now returned instead of an exception when search fails to retrieve the total number
  of hits for a query.

3.5.0 (2023-05-09)
++++++++++++++++++

**Bugfixes**

- Fixed bug in ``ia metadata --insert`` where duplicate values were being added in
  some cases

**Features and Improvements**

- Added timeout option for metadata writes. Set default to 60 seconds.

3.4.0 (2023-04-05)
++++++++++++++++++

**Features and Improvements**

- Added parameters for filtering files based on their source value in files.xml.
- Added support for downloading multiple files to stdout.
- Added timeout parameter to download.

3.3.0 (2023-01-06)
++++++++++++++++++

**Features and Improvements**

- Added support for inserting metadata into an existing multi-value metadata
  field. It differs from ``ia metadata <id> --modify collection[0]:foo`` in
  that it does not clobber. For example,
  ``ia metadata <id> --insert collection[0]:foo`` will insert ``foo`` as the
  first collection, it will not clobber.

**Bugfixes**

- Fixed bug in search where timeouts would always be returned on queries
  submitted to the files index where more than 10,000 results would be
  returned.

3.2.0 (2023-01-06)
++++++++++++++++++

**Features and Improvements**

- Added support for admins to delete reviews via itemname.

3.1.0 (2023-01-06)
++++++++++++++++++

**Bugfixes**

- Fixed bug in ``ia search --fts`` where ``--itemlist`` was printing empyt lines.
- Fixed bug in ``ia search --fts`` where ``-p scope:all`` was not working.
- Fixed directory creation race conditions in download.
- Fixed bug in ``ia download --stdout`` where nothing would be printed to stdout
  if the specified file existed on disk.
- Fixed bug where that made it impossible to upload to user items.
- Fixed memoryview error when running ``Item.upload`` with ``StringIO`` input
  and ``verbose=True``.
- Fixed bug in upload where a period was not being expanded properly to the
  contents of the current directory.

**Features and Improvements**

- Added support for admins to delete other users reviews
- Added support for excluding files in ``ia download`` via the ``--exclude`` parameter.
- Various refactoring and code simplifications.

3.0.2 (2022-06-15)
++++++++++++++++++

**Bugfixes**

- Fixed bug where installation would fail in some cases if ``requests``, ``tqdm``,
  or ``jsonpatch`` were not already installed.

3.0.1 (2022-06-02)
++++++++++++++++++

**Features and Improvements**

- Cut down on the number of HTTP requests made by search.
- Added Python type hints, and other Python 3 improvements.

3.0.0 (2022-03-17)
++++++++++++++++++

**Breaking changes**

- Removed Python 2.7, 3.5, and 3.6 support
- ``ia download`` no longer has a ``--verbose`` option, and ``--silent`` has been renamed to ``--quiet``.
- ``internetarchive.download``, ``Item.download`` and ``File.download`` no longer have a ``silent``
  keyword argument. They are silent by default now unless ``verbose`` is set to ``True``.

**Features and Improvements**

- ``page`` parameter is no longer required if ``rows`` parameter is specified in search requests.
- advancedsearch.php endpoint now supports IAS3 authorization.
- ``ia upload`` now has a ``--keep-directories`` option to use the full local file paths as the
  remote name.
- Added progress bars to ``ia download``

**Bugfixes**

- Fixed treatment of list-like file metadata in ``ia list`` under Python 3
- Fixed ``ia upload --debug`` only displaying the first request.
- Fixed uploading from stdin crashing with UnicodeDecodeError or TypeError exception.
- Fixed ``ia upload`` silently ignoring exceptions.
- Fixed uploading from a spreadsheet with a BOM (UTF-8 byte-order mark) raising a KeyError.
- Fixed uploading from a spreadsheet not reusing the ``identifier`` column.
- Fixed uploading from a spreadsheet not correctly dropping the ``item`` column from metadata.
- Fixed uploading from a spreadsheet with ``--checksum`` crashing on skipped files.
- Fixed minor bug in S3 overload check on upload error retries.
- Fixed various messages being printed to stdout instead of stderr.
- Fixed format selection for on-the-fly files.

2.3.0 (2022-01-20)
++++++++++++++++++

**Features and Improvements**

- Added support for ``IA_CONFIG_FILE`` environment variable to specify the configuration file path.
- Added ``--no-derive`` option to ``ia copy`` and ``ia move``.
- Added ``--no-backup`` option to ``ia copy``, ``ia move``, ``ia upload``, and ``ia delete``.

**Bugfixes**

- Fixed bug where queries to the Scrape API (e.g. most search requests made by ``internetarchive``)
  would fail to return all docs without any error reporting, if the Scrape API times out.
  All queries to the Scrape API are now tested to assert the number of docs returned matches the
  hit count returned by the Scrape API.
  If these numbers don't match, an exception is thrown in the Python API and the CLI exits with
  a non-zero exit code and error message.
- Use .archive.org as the default cookie domain. This fixes a bug where an AttributeError exception
  would be raised if a cookie wasn't set in a config file.

2.2.0 (2021-11-23)
++++++++++++++++++

**Features and Improvements**

- Added ``ia reviews <id> --delete``.
- Added ability to fetch a users reviews from an item via ``ia reviews <id>``.

**Bugfixes**

- Fixed bug in ``ArchiveSession`` object where domains weren't getting set properly for cookies.
  This caused archive.org cookies to be sent to other domains.
- Fixed bug in URL param parser for CLI.
- Fixed Python 2 bug in ``ia upload --spreadsheet``.

2.1.0 (2021-08-25)
++++++++++++++++++

**Features and Improvements**

- Better error messages in ``ia upload --spreadsheet``.
- Added support for REMOTE_NAME in ``ia upload --spreadsheet`` via a ``REMOTE_NAME`` column.
- Implemented XDG Base Directory specification.

**Bugfixes**

- Fixed bug in FTS where searches would crash with a TypeError exception.
- Improved Python 2 compatibility.

2.0.3 (2021-05-03)
++++++++++++++++++

**Bugfixes**

- Fixed bug where some "falsey"/empty values were being dropped when modifying metadata.

2.0.2 (2021-04-06)
++++++++++++++++++

- Fixing pypi issues...

2.0.1 (2021-04-06)
++++++++++++++++++

**Bugfixes**

- Exit with 0 in ``ia tasks --cmd ...`` if a task is already queued or running.

2.0.0 (2021-04-05)
++++++++++++++++++

**Features and Improvements**

- Automatic paging scrolling added to ``ia search --fts``.
- Default support for lucene queries in ``ia search --fts``.
- Added support for getting rate-limit information from the Tasks API (i.e. ``ia tasks --get-rate-limit --cmd derive.php``).
- Added ability to set a remote-filename in a spreadsheet when uploading via ``ia upload --spreadsheet ...``.

**Bugfixes**

- Fixed bug in ``ia metadata --remove ...`` where multiple collections would be removed
  if the specified collection was a substring of any of the existing collections.
- Fixed bug in ``ia metadata --remove ...`` where removing multiple collections was sometimes
  not supported.

1.9.9 (2021-01-27)
++++++++++++++++++

**Features and Improvements**

- Added support for FTS API.
- Validate identifiers in spreadsheet before uploading file with ``ia upload --spreadsheet``.
- Added ``ia configure --print-cookies``.
  This is helpful for using your archive.org cookies in other programs like ``curl``.
  e.g. ``curl -b $(ia configure --print-cookies) <url> ...``

1.9.6 (2020-11-10)
++++++++++++++++++

**Features and Improvements**

- Added ability to submit tasks with a reduced priority.
- Added ability to add headers to modify_metadata requests.

**Bugfixes**

- Bumped version requirements for ``six``.
  This addresses the "No module named collections_abc" error.

1.9.5 (2020-09-18)
++++++++++++++++++

**Features and Improvements**

- Increased chunk size in download and added other download optimizations.
- Added support for submitting reviews via ``Item.review()`` and ``ia review``.
- Improved exception/error messages in cases where s3.us.archive.org returns invalid XML during uploads.
- Minor updates and improvements to continuous integration.

1.9.4 (2020-06-24)
++++++++++++++++++

**Features and Improvements**

- Added support for adding file-level metadata at time of upload.
- Added ``--no-backup`` to ``ia upload`` to turn off backups.

**Bugfixes**

- Fixed bug in ``internetarchive.get_tasks`` where no tasks were returned unless ``catalog`` or ``history`` params were provided.
- Fixed bug in upload where headers were being reused in certain cases.
  This lead to issues such as queue-derive being turned off in some cases.
- Fix crash in ``ia tasks`` when a task log contains invalid UTF-8 character.
- Fixed bug in upload where requests were not being closed.

1.9.3 (2020-04-07)
++++++++++++++++++

**Features and Improvements**

- Added support for remvoing items from simplelists as if they were collections.
- Added ``Item.derive()`` method for deriving items.
- Added ``Item.fixer()`` method for submitting fixer tasks.
- Added ``--task-args`` to ``ia tasks`` for submitting task args to the Tasks API.

**Bugfixes**

- Minor bug fix in ``ia tasks`` to fix support for tasks that do not require a ``--comment`` option.

1.9.2 (2020-03-15)
++++++++++++++++++

**Features and Improvements**

- Switched to ``tqdm`` for progress bar (``clint`` is no longer maintained).
- Added ``Item.identifier_available()`` method for calling check_identifier.php.
- Added support for opening details page in default browser after upload.
- Added support for using ``item`` or ``identifier`` as column header in spreadsheet mode.
- Added ``ArchiveSession.get_my_catalog()`` method for retrieving running/queued tasks.
- Removed backports.csv requirement for newer Python releases.
- Authorization header is now used for metadata reads, to support privileged access to /metadata.
- ``ia download`` no longer downloads history dir by default.
- Added ``ignore_history_dir`` to ``Item.download()``. The default is False.

**Bugfixes**

- Fixed bug in ``ia copy`` and ``ia move`` where filenames weren't being encoded/quoted correctly.
- Fixed bug in ``Item.get_all_item_tasks()`` where all calls would fail unless a dict was provided to ``params``.
- Read from ~/.config/ia.ini with fallback to ~/.ia regardless of the existence of ~/.config
- Fixed S3 overload message always mentioning the total maximum number of retries, not the remaining ones.
- Fixed bug where a KeyError exception would be raised on most calls to dark items.
- Fixed bug where md5 was being calculated for every upload.

1.9.0 (2019-12-05)
++++++++++++++++++

**Features and Improvements**

- Implemented new archive.org `Tasks API <https://archive.org/services/docs/api/tasks.html>`_.
- Added support for darking and undarking items via the Tasks API.
- Added support for submitting arbitrary tasks
  (only darking/undarking currently supported, see Tasks API documentation).

**Bugfixes**

- ``ia download`` now displays ``download failed`` instead of ``success`` when download fails.
- Fixed bug where ``Item.get_file`` would not work on unicode names in Python 2.

1.8.5 (2019-06-07)
++++++++++++++++++

**Features and Improvements**

- Improved timeout logging and exceptions.
- Added support for arbitrary targets to metadata write.
- IA-S3 keys now supported for auth in download.
- Authoraization (i.e. ``ia configure``) now uses the archive.org xauthn endpoint.

**Bugfixes**

- Fixed encoding error in --get-task-log
- Fixed bug in upload where connections were not being closed in upload.

1.8.4 (2019-04-11)
++++++++++++++++++

**Features and Improvements**

- It's now possible to retrieve task logs, given a task id, without first retrieving the items task history.
- Added examples to ``ia tasks`` help.

1.8.3 (2019-03-29)
++++++++++++++++++

**Features and Improvements**

- Increased search timeout from 24 to 300 seconds.

**Bugfixes**

- Fixed bug in setup.py where backports.csv wasn't being installed when installing from pypi.

1.8.2 (2019-03-21)
++++++++++++++++++

**Features and Improvements**

- Documentation updates.
- Added support for write-many to modify_metadata.

**Bugfixes**

- Fixed bug in ``ia tasks --task-id`` where no task was being returned.
- Fixed bug in ``internetarchive.get_tasks()`` where it was not possible to query by ``task_id``.
- Fixed TypeError bug in upload when uploading with checksum=True.

1.8.1 (2018-06-28)
++++++++++++++++++

**Bugfixes**

- Fixed bug in ``ia tasks --get-task-log`` that was returning an unable to parse JSON error.

1.8.0 (2018-06-28)
++++++++++++++++++

**Features and Improvements**

- Only use backports.csv for python2 in support of FreeBDS port.
- Added a nicer error message to ``ia search`` for authentication errors.
- Added support for using netrc files in ``ia configure``.
- Added ``--remove`` option to ``ia metadata`` for removing values from single or mutli-field metadata elements.
- Added support for appending a metadata value to an existing metadata element (as a new entry, not simply appending to a string).
- Added ``--no-change-timestamp`` flag to ``ia download``.
  Download files retain the timestamp of "now", not of the source material when this option is used.

**Bugfixes**

- Fixed bug in upload where StringIO objects were not uploadable.
- Fixed encoding issues that were causing some ``ia tasks`` commands to fail.
- Fixed bug where keep-old-version wasn't working in ``ia move``.
- Fixed bug in ``internetarchive.api.modify_metadata`` where debug and other args were not honoured.

1.7.7 (2018-03-05)
++++++++++++++++++

**Features and Improvements**

- Added support for downloading on-the-fly archive_marc.xml files.

**Bugfixes**

- Improved syntax checking in ``ia move`` and ``ia copy``.
- Added ``Connection:close`` header to all requests to force close connections after each request.
  This is a workaround for dealing with a bug on archive.org servers where the server hangs up before sending the complete response.

1.7.6 (2018-01-05)
++++++++++++++++++

**Features and Improvements**

- Added ability to set the remote-name for a directory in ``ia upload`` (previously you could only do this for single files).

**Bugfixes**

- Fixed bug in ``ia delete`` where all requests were failing due to a typo in a function arg.

1.7.5 (2017-12-07)
++++++++++++++++++

**Features and Improvements**

- Turned on ``x-archive-keep-old-version`` S3 header by default for all ``ia upload``, ``ia delete``, ``ia copy``, and ``ia move`` commands.
  This means that any ``ia`` command that clobbers or deletes a command, will save a version of the file in ``<identifier>/history/files/$key.~N~``.
  This is only on by default in the CLI, and not in the Python lib.
  It can be turne off by adding ``-H x-archive-keep-old-version:0`` to any ``ia upload``, ``ia delete``, ``ia copy``, or ``ia move`` command.

1.7.4 (2017-11-06)
++++++++++++++++++

**Features and Improvements**

- Increased timeout in search from 12 seconds to 24.
- Added ability to set the ``max_retries`` in :func:`internetarchive.search_items`.
- Made :meth:`internetarchive.ArchiveSession.mount_http_adapter` a public method for supporting complex custom retry logic.
- Added ``--timeout`` option to ``ia search`` for setting a custom timeout.
- Loosened requirements for schema library to ``schema>=0.4.0``.

**Bugfixes**

- The scraping API has reverted to using ``items`` key rather than ``docs`` key.
  v1.7.3 will still work, but this change keeps ia consistent with the API.

1.7.3 (2017-09-20)
++++++++++++++++++

**Bugfixes**

- Fixed bug in search where search requests were failing with ``KeyError: 'items'``.

1.7.2 (2017-09-11)
++++++++++++++++++

**Features and Improvements**

- Added support for adding custom headers to ``ia search``.

**Bugfixes**

- ``internetarchive.utils.get_s3_xml_text()`` is used to parse errors returned by S3 in XML.
  Sometimes there is no XML in the response.
  Most of the time this is due to 5xx errors.
  Either way, we want to always return the HTTPError, even if the XML parsing fails.
- Fixed a regression where ``:`` was being stripped from filenames in upload.
- Do not create a directory in ``download()`` when ``return_responses`` is ``True``.
- Fixed bug in upload where file-like objects were failing with a TypeError exception.

1.7.1 (2017-07-25)
++++++++++++++++++

**Bugfixes**

- Fixed bug in ``Item.upload_file()`` where ``checksum`` was being set to ``True`` if it was set to ``None``.

1.7.1 (2017-07-25)
++++++++++++++++++

**Bugfixes**

- Fixed bug in ``ia upload`` where all commands would fail if multiple collections were specified (e.g. -m collection:foo -m collection:bar).

1.7.0 (2017-07-25)
++++++++++++++++++

**Features and Improvements**

- Loosened up ``jsonpatch`` requirements, as the metadata API now supports more recent versions of the JSON Patch standard.
- Added support for building "snap" packages (https://snapcraft.io/).

**Bugfixes**

- Fixed bug in upload where users were unable to add their own timeout via ``request_kwargs``.
- Fixed bug where files with non-ascii filenames failed to upload on some platforms.
- Fixed bug in upload where metadata keys with an index (e.g. ``subject[0]``) would make the request fail if the key was the only indexed key provided.
- Added a default timeout to ``ArchiveSession.s3_is_overloaded()``.
  If it times out now, it returns ``True`` (as in, yes, S3 is overloaded).

1.6.0 (2017-06-27)
++++++++++++++++++

**Features and Improvements**

- Added 60 second timeout to all upload requests.
- Added support for uploading empty files.
- Refactored ``Item.get_files()`` to be faster, especially for items with many files.
- Updated search to use IA-S3 keys for auth instead of cookies.

**Bugfixes**

- Fixed bug in upload where derives weren't being queued in some cases where checksum=True was set.
- Fixed bug where ``ia tasks`` and other ``Catalog`` functions were always using HTTP even when it should have been HTTPS.
- ``ia metadata`` was exiting with a non-zero status for "no changes to xml" errors.
  This now exits with 0, as nearly every time this happens it should not be considered an "error".
- Added unicode support to ``ia upload --spreadsheet`` and ``ia metadata --spreadsheet`` using the ``backports.csv`` module.
- Fixed bug in ``ia upload --spreadsheet`` where some metadata was accidentally being copied from previous rows
  (e.g. when multiple subjects were used).
- Submitter wasn't being added to ``ia tasks --json`` output, it now is.
- ``row_type`` in ``ia tasks --json`` was returning integer for row-type rather than name (e.g. 'red').

1.5.0 (2017-02-17)
++++++++++++++++++

**Features and Improvements**

- Added option to download() for returning a list of response objects
  rather than writing files to disk.

1.4.0 (2017-01-26)
++++++++++++++++++

**Bugfixes**

- Another bugfix for setting mtime correctly after ``fileobj`` functionality was added to ``ia download``.

1.3.0 (2017-01-26)
++++++++++++++++++

**Bugfixes**

- Fixed bug where download was trying to set mtime, even when ``fileobj`` was set to ``True``
  (e.g. ``ia download <id> <file> --stdout``).

1.2.0 (2017-01-26)
++++++++++++++++++

**Features and Improvements**

- Added ``ia copy`` and ``ia move`` for copying and moving files in archive.org items.
- Added support for outputting JSON in ``ia tasks``.
- Added support to ``ia download`` to write to stdout instead of file.

**Bugfixes**

- Fixed bug in upload where AttributeError was raised when trying to upload file-like objects without a name attribute.
- Removed identifier validation from ``ia delete``.
  If an identifier already exists, we don't need to validate it.
  This only makes things annoying if an identifier exists but fails ``internetarchive`` id validation.
- Fixed bug where error message isn't returned in ``ia upload`` if the response body is not XML.
  Ideally IA-S3 would always return XML, but that's not the case as of now.
  Try to dump the HTML in the S3 response if unable to parse XML.
- Fixed bug where ArchiveSession headers weren't being sent in prepared requests.
- Fixed bug in ``ia upload --size-hint`` where value was an integer, but requests requires it to be a string.
- Added support for downloading files to stdout in ``ia download`` and ``File.download``.

1.1.0 (2016-11-18)
++++++++++++++++++

**Features and Improvements**

- Make sure collection exists when creating new item via ``ia upload``. If it doesn't, upload will fail.
- Refactored tests.

**Bugfixes**

- Fixed bug where the full filepath was being set as the remote filename in Windows.
- Convert all metadata header values to strings for compatibility with ``requests>=2.11.0``.

1.0.10 (2016-09-20)
+++++++++++++++++++

**Bugfixes**

- Convert x-archive-cascade-delete headers to strings for compatibility with ``requests>=2.11.0``.

1.0.9 (2016-08-16)
++++++++++++++++++

**Features and Improvements**

- Added support to the CLI for providing username and password as options on the command-line.

1.0.8 (2016-08-10)
++++++++++++++++++

**Features and Improvements**

- Increased maximum identifier length from 80 to 100 characters in ``ia upload``.

**Bugfixes**

- As of version 2.11.0 of the requests library, all header values must be strings (i.e. not integers).
  ``internetarchive`` now converts all header values to strings.

1.0.7 (2016-08-02)
++++++++++++++++++

**Features and Improvements**

- Added ``internetarchive.api.get_user_info()``.

1.0.6 (2016-07-14)
++++++++++++++++++

**Bugfixes**

- Fixed bug where upload was failing on file-like objects (e.g. StringIO objects).

1.0.5 (2016-07-07)
++++++++++++++++++

**Features and Improvements**

- All metadata writes are now submitted at -5 priority by default.
  This is friendlier to the archive.org catalog, and should only be changed for one-off metadata writes.
- Expanded scope of valid identifiers in ``utils.validate_ia_identifier`` (i.e. ``ia upload``).
  Periods are now allowed.
  Periods, underscores, and dashes are not allowed as the first character.

1.0.4 (2016-06-28)
++++++++++++++++++

**Features and Improvements**

- Search now uses the v1 scraping API endpoint.
- Moved ``internetarchive.item.Item.upload.iter_directory()`` to ``internetarchive.utils``.
- Added support for downloading "on-the-fly" files (e.g. EPUB, MOBI, and DAISY) via ``ia download <id> --on-the-fly`` or ``item.download(on_the_fly=True)``.

**Bugfixes**

- ``s3_is_overloaded()`` now returns ``True`` if the call is unsuccessful.
- Fixed bug in upload where a derive task wasn't being queued when a directory is uploaded.

1.0.3 (2016-05-16)
++++++++++++++++++

**Features and Improvements**

- Use scrape API for getting total number of results rather than the advanced search API.
- Improved error messages for IA-S3 (upload) related errors.
- Added retry support to delete.
- ``ia delete`` no longer exits if a single request fails when deleting multiple files, but continues onto the next file.
  If any file fails, the command will exit with a non-zero status code.
- All search requests now require authentication via IA-S3 keys.
  You can run ``ia configure`` to generate a config file that will be used to authenticate all search requests automatically.
  For more details refer to the following links:

  http://internetarchive.readthedocs.io/en/latest/quickstart.html?highlight=configure#configuring

  http://internetarchive.readthedocs.io/en/latest/api.html#configuration

- Added ability to specify your own filepath in ``ia configure`` and ``internetarchive.configure()``.

**Bugfixes**

- Updated ``requests`` lib version requirements.
  This resolves issues with sending binary strings as bodies in Python 3.
- Improved support for Windows, see `https://github.com/jjjake/internetarchive/issues/126 <https://github.com/jjjake/internetarchive/issues/126>`_ for more details.
- Previously all requests were made in HTTP for Python versions < 2.7.9 due to the issues described at `https://urllib3.readthedocs.org/en/latest/security.html <https://urllib3.readthedocs.org/en/latest/security.html>`_.
  In favor of security over convenience, all requests are now made via HTTPS regardless of Python version.
  Refer to `http://internetarchive.readthedocs.org/en/latest/troubleshooting.html#https-issues <http://internetarchive.readthedocs.org/en/latest/troubleshooting.html#https-issues>`_ if you are experiencing issues.
- Fixed bug in ``ia`` CLI where ``--insecure`` was still making HTTPS requests when it should have been making HTTP requests.
- Fixed bug in ``ia delete`` where ``--all`` option wasn't working because it was using ``item.iter_files`` instead of ``item.get_files``.
- Fixed bug in ``ia upload`` where uploading files with unicode file names were failing.
- Fixed bug in upload where filenames with ``;`` characters were being truncated.
- Fixed bug in ``internetarchive.catalog`` where TypeError was being raised in Python 3 due to mixing bytes with strings.

1.0.2 (2016-03-07)
++++++++++++++++++

**Bugfixes**

- Fixed OverflowError bug in uploads on 32-bit systems when uploading files larger than ~2GB.
- Fixed unicode bug in upload where ``urllib.parse.quote`` is unable to parse non-encoded strings.

**Features and Improvements**

- Only generate MD5s in upload if they are used (i.e. verify, delete, or checksum is True).
- verify is off by default in ``ia upload``, it can be turned on with ``ia upload --verify``.

1.0.1 (2016-03-04)
++++++++++++++++++

**Bugfixes**

- Fixed memory leak in ``ia upload --spreadsheet=metadata.csv``.
- Fixed arg parsing bug in ``ia`` CLI.

1.0.0 (2016-03-01)
++++++++++++++++++

**Features and Improvements**

- Renamed ``internetarchive.iacli`` to ``internetarchive.cli``.
- Moved ``File`` object to ``internetarchive.files``.
- Converted config format from YAML to INI to avoid PyYAML requirement.
- Use HTTPS by default for Python versions > 2.7.9.
- Added ``get_username`` function to API.
- Improved Python 3 support. ``internetarchive`` is now being tested against Python versions 2.6, 2.7, 3.4, and 3.5.
- Improved plugin support.
- Added retry support to download and metadata retrieval.
- Added ``Collection`` object.
- Made ``Item`` objects hashable and orderable.

**Bugfixes**

- IA's Advanced Search API no longer supports deep-paging of large result sets.
  All search functions have been refactored to use the new Scrape API (http://archive.org/help/aboutsearch.htm).
  Search functions in previous versions are effictively broken, upgrade to >=1.0.0.

0.9.8 (2015-11-09)
++++++++++++++++++

**Bugfixes**

- Fixed ``ia help`` bug.
- Fixed bug in ``File.download()`` where connection errors weren't being caught/retried correctly.

0.9.7 (2015-11-05)
++++++++++++++++++

**Bugfixes**

- Cleanup partially downloaded files when ``download()`` fails.

**Features and Improvements**

- Added ``--format`` option to ``ia delete``.
- Refactored ``download()`` and ``ia download`` to behave more like rsync. Files are now clobbered by default,
  ``ignore_existing`` and ``--ignore-existing`` now skip over files already downloaded without making a request.
- Added retry support to ``download()`` and ``ia download``.
- Added ``files`` kwarg to ``Item.download()`` for downloading specific files.
- Added ``ignore_errors`` option to ``File.download()`` for ignoring (but logging) exceptions.
- Added default timeouts to metadata and download requests.
- Less verbose output in ``ia download`` by default, use ``ia download --verbose`` for old style output.

0.9.6 (2015-10-12)
++++++++++++++++++

**Bugfixes**

- Removed sync-db features for now, as lazytaable is not playing nicely with setup.py right now.

0.9.5 (2015-10-12)
++++++++++++++++++

**Features and Improvements**

- Added skip based on mtime and length if no other clobber/skip options specified in ``download()`` and ``ia download``.

0.9.4 (2015-10-01)
++++++++++++++++++

**Features and Improvements**

- Added ``internetarchive.api.get_username()`` for retrieving a username with an S3 key-pair.
- Added ability to sync downloads via an sqlite database.

0.9.3 (2015-09-28)
++++++++++++++++++

**Features and Improvements**

- Added ability to download items from an itemlist or search query in ``ia download``.
- Made ``ia configure`` Python 3 compatible.

**Bugfixes**

- Fixed bug in ``ia upload`` where uploading an item with more than one collection specified caused the collection check to fail.


0.9.2 (2015-08-17)
++++++++++++++++++

**Bugfixes**

- Added error message for failed ``ia configure`` calls due to invalid creds.


0.9.1 (2015-08-13)
++++++++++++++++++

**Bugfixes**

- Updated docopt to v0.6.2 and PyYAML to v3.11.
- Updated setup.py to automatically pull version from ``__init__``.


0.8.5 (2015-07-13)
++++++++++++++++++

**Bugfixes**

- Fixed UnicodeEncodeError in ``ia metadata --append``.

**Features and Improvements**

- Added configuration documentation to readme.
- Updated requests to v2.7.0

0.8.4 (2015-06-18)
++++++++++++++++++

**Features and Improvements**

- Added check to ``ia upload`` to see if the collection being uploaded to exists.
  Also added an option to override this check.

0.8.3 (2015-05-18)
++++++++++++++++++

**Features and Improvements**

- Fixed append to work like a standard metadata update if the metadata field
  does not yet exist for the given item.

0.8.0 2015-03-09
++++++++++++++++

**Bugfixes**

- Encode filenames in upload URLs.

0.7.9 (2015-01-26)
++++++++++++++++++

**Bugfixes**

- Fixed bug in ``internetarchive.config.get_auth_config`` (i.e. ``ia configure``)
  where logged-in cookies returned expired within hours. Cookies should now be
  valid for about one year.

0.7.8 (2014-12-23)
++++++++++++++++++

- Output error message when downloading non-existing files in ``ia download`` rather
  than raising Python exception.
- Fixed IOError in ``ia search`` when using ``head``, ``tail``, etc..
- Simplified ``ia search`` to output only JSON, rather than doing any special
  formatting.
- Added experimental support for creating pex binaries of ia in ``Makefile``.

0.7.7 (2014-12-17)
++++++++++++++++++

- Simplified ``ia configure``. It now only asks for Archive.org email/password and
  automatically adds S3 keys and Archive.org cookies to config.
  See ``internetarchive.config.get_auth_config()``.

0.7.6 (2014-12-17)
++++++++++++++++++

- Write metadata to stdout rather than stderr in ``ia mine``.
- Added options to search archive.org/v2.
- Added destdir option to download files/itemdirs to a given destination dir.

0.7.5 (2014-10-08)
++++++++++++++++++

- Fixed typo.

0.7.4 (2014-10-08)
++++++++++++++++++

- Fixed missing "import" typo in ``internetarchive.iacli.ia_upload``.

0.7.3 (2014-10-08)
++++++++++++++++++

- Added progress bar to ``ia mine``.
- Fixed unicode metadata support for ``upload()``.

0.7.2 (2014-09-16)
++++++++++++++++++

- Suppress ``KeyboardInterrupt`` exceptions and exit with status code 130.
- Added ability to skip downloading files based on checksum in ``ia download``,
  ``Item.download()``, and ``File.download()``.
- ``ia download`` is now verbose by default. Output can be suppressed with the ``--quiet``
  flag.
- Added an option to not download into item directories, but rather the current working
  directory (i.e. ``ia download --no-directories <id>``).
- Added/fixed support for modifying different metadata targets (i.e. files/logo.jpg).

0.7.1 (2014-08-25)
++++++++++++++++++

- Added ``Item.s3_is_overloaded()`` method for S3 status check. This method is now used on
  retries in the upload method now as well. This will avoid uploading any data if a 503
  is expected. If a 503 is still returned, retries are attempted.
- Added ``--status-check`` option to ``ia upload`` for S3 status check.
- Added ``--source`` parameter to ``ia list`` for returning files matching IA source (i.e.
  original, derivative, metadata, etc.).
- Added support to ``ia upload`` for setting remote-name if only a single file is being
  uploaded.
- Derive tasks are now only queued after the last file has been uploaded.
- File URLs are now quoted in ``File`` objects, for downloading files with special
  characters in their filenames

0.7.0 (2014-07-23)
++++++++++++++++++

- Added support for retry on S3 503 SlowDown errors.

0.6.9 (2014-07-15)
++++++++++++++++++

- Added support for \n and \r characters in upload headers.
- Added support for reading filenames from stdin when using the ``ia delete`` command.

0.6.8 (2014-07-11)
++++++++++++++++++

- The delete ``ia`` subcommand is now verbose by default.
- Added glob support to the delete ``ia`` subcommand (i.e. ``ia delete --glob='*jpg'``).
- Changed indexed metadata elements to clobber values instead of insert.
- AWS_ACCESS_KEY_ID and AWS_SECRET_ACCESS_KEY are now deprecated.
  IAS3_ACCESS_KEY and IAS3_SECRET_KEY must be used if setting IAS3
  keys via environment variables.<|MERGE_RESOLUTION|>--- conflicted
+++ resolved
@@ -3,7 +3,6 @@
 Release History
 ---------------
 
-<<<<<<< HEAD
 5.0.0 (?)
 +++++++++
 
@@ -12,14 +11,13 @@
 - Updated the CLI's command-line argument parsing by replacing the obsolete ``docopt``
   with the native ``argparse`` library, ensuring continued functionality
   and future compatibility.
-=======
+
 4.1.0 (2024-05-07)
 ++++++++++++++++++
 
 **Bugfixes**
 
 - Use mtime from files.xml if no Last-Modified header is available (e.g. VTT files).
->>>>>>> 445d1d27
 
 4.0.1 (2024-04-15)
 ++++++++++++++++++
