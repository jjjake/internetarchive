--- conflicted
+++ resolved
@@ -97,23 +97,19 @@
 statistics = true
 
 [mypy]
-<<<<<<< HEAD
 exclude = ^\.git/|^__pycache__/|^docs/source/conf.py$|^old/|^build/|^dist/|\.tox
 python_version = 3.9
 show_error_codes = True
 pretty = True
+install_types = True
+pretty = True
+scripts_are_modules = True
+show_error_codes = True
+show_error_context = True
 
 [isort]
 profile = black
 
 [tool:black]
 line-length = 102
-skip-string-normalization = true
-=======
-ignore_missing_imports = True
-install_types = True
-pretty = True
-scripts_are_modules = True
-show_error_codes = True
-show_error_context = True
->>>>>>> bd9aed72
+skip-string-normalization = true