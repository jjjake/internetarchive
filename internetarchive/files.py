--- conflicted
+++ resolved
@@ -249,13 +249,29 @@
 
         # Check if we should skip...
         if not return_responses and os.path.exists(file_path.encode('utf-8')):
+            if checksum_archive:
+                checksum_archive_filename = '_checksum_archive.txt'
+                if not os.path.exists(checksum_archive_filename):
+                    with open(checksum_archive_filename, 'w', encoding='utf-8') as f:
+                        pass
+                with open(checksum_archive_filename, encoding='utf-8') as f:
+                    checksum_archive_data = f.read().splitlines()
+                if file_path in checksum_archive_data:
+                    msg = (
+                        f'skipping {file_path}, '
+                        f'file already exists based on checksum_archive.'
+                    )
+                    log.info(msg)
+                    if verbose:
+                        print(f' {msg}', file=sys.stderr)
+                    return
             if ignore_existing:
                 msg = f'skipping {file_path}, file already exists.'
                 log.info(msg)
                 if verbose:
                     print(f' {msg}', file=sys.stderr)
                 return
-            elif checksum:
+            elif checksum or checksum_archive:
                 with open(file_path, 'rb') as fp:
                     md5_sum = utils.get_md5(fp)
 
@@ -264,6 +280,10 @@
                     log.info(msg)
                     if verbose:
                         print(f' {msg}', file=sys.stderr)
+                    if checksum_archive:
+                        # add file to checksum_archive to skip it next time
+                        with open(checksum_archive_filename, 'a', encoding='utf-8') as f:
+                            f.write(f'{file_path}\n')
                     return
 
         # Retry loop
@@ -298,38 +318,6 @@
 
                 response.raise_for_status()
 
-<<<<<<< HEAD
-                # Check if we should skip...
-                if not return_responses and os.path.exists(file_path.encode('utf-8')):
-                    if checksum_archive:
-                        checksum_archive_filename = '_checksum_archive.txt'
-                        if not os.path.exists(checksum_archive_filename):
-                            with open(checksum_archive_filename, 'w', encoding='utf-8') as f:
-                                pass
-                        with open(checksum_archive_filename, encoding='utf-8') as f:
-                            checksum_archive_data = f.read().splitlines()
-                        if file_path in checksum_archive_data:
-                            msg = (
-                                f'skipping {file_path}, '
-                                f'file already exists based on checksum_archive.'
-                            )
-                            log.info(msg)
-                            if verbose:
-                                print(f' {msg}', file=sys.stderr)
-                            return
-                    if ignore_existing:
-                        msg = f'skipping {file_path}, file already exists.'
-                        log.info(msg)
-                        if verbose:
-                            print(f' {msg}', file=sys.stderr)
-                        return
-                    elif checksum or checksum_archive:
-                        with open(file_path, 'rb') as fp:
-                            md5_sum = utils.get_md5(fp)
-
-                        if md5_sum == self.md5:
-                            msg = f'skipping {file_path}, file already exists based on checksum.'
-=======
                 # Check if we should skip based on last modified time...
                 if not fileobj and not return_responses and os.path.exists(file_path.encode('utf-8')):
                     st = os.stat(file_path.encode('utf-8'))
@@ -337,14 +325,9 @@
                         if self.name == f'{self.identifier}_files.xml' or (st.st_size == self.size):
                             msg = (f'skipping {file_path}, file already exists based on '
                                     'length and date.')
->>>>>>> c97ec24d
                             log.info(msg)
                             if verbose:
                                 print(f' {msg}', file=sys.stderr)
-                            if checksum_archive:
-                                # add file to checksum_archive to skip it next time
-                                with open(checksum_archive_filename, 'a', encoding='utf-8') as f:
-                                    f.write(f'{file_path}\n')
                             return
 
                 elif return_responses:
