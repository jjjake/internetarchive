--- conflicted
+++ resolved
@@ -107,15 +107,11 @@
     try:
         args = s.validate(args)
         if args['--glob'] and args['--format']:
-<<<<<<< HEAD
             raise SchemaError(None, '--glob and --format cannot be used together.')
-=======
-            raise(SchemaError(None, '--glob and --format cannot be used together.'))
         elif args['--exclude'] and args['--format']:
-            raise(SchemaError(None, '--exclude and --format cannot be used together.'))
+            raise SchemaError(None, '--exclude and --format cannot be used together.')
         elif args['--exclude'] and not args['--glob']:
-            raise(SchemaError(None, '--exclude should only be used in conjunction with --glob.'))
->>>>>>> cd63e7f9
+            raise SchemaError(None, '--exclude should only be used in conjunction with --glob.')
 
     except SchemaError as exc:
         print(f'{exc}\n{printable_usage(__doc__)}', file=sys.stderr)
