--- conflicted
+++ resolved
@@ -40,14 +40,9 @@
 import sys
 from urllib.parse import quote
 
-<<<<<<< HEAD
 from docopt import docopt, printable_usage
+from requests import Response
 from schema import And, Or, Schema, SchemaError, Use  # type: ignore[import]
-=======
-from docopt import docopt, printable_usage  # type: ignore
-from requests import Response
-from schema import And, Or, Schema, SchemaError, Use
->>>>>>> bd9aed72
 
 import internetarchive as ia
 from internetarchive.cli.argparser import get_args_dict
