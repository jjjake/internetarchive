name: lint_python
on: [pull_request, push]
jobs:
  lint_python:
    runs-on: ubuntu-latest
    steps:
      - uses: actions/checkout@v3
      - uses: actions/setup-python@v3
<<<<<<< HEAD
        with:
          cache: pip
      - run: |
          pip install --upgrade pip wheel
          pip install .[all]
      - run: black --check . || true
      - run: flake8 .
      - run: mypy .
=======
      - run: pip install --upgrade pip wheel
      - run: pip install black flake8 flake8-2020 flake8-comprehensions mypy safety
      - run: black --check . || true
      - run: flake8 .  # See setup.cfg for configuration
      - run: pip install -r pex-requirements.txt -r tests/requirements.txt
      - run: mypy --non-interactive .  # See setup.cfg for configuration
>>>>>>> bd9aed72
      - run: safety check<|MERGE_RESOLUTION|>--- conflicted
+++ resolved
@@ -6,21 +6,12 @@
     steps:
       - uses: actions/checkout@v3
       - uses: actions/setup-python@v3
-<<<<<<< HEAD
         with:
           cache: pip
-      - run: |
-          pip install --upgrade pip wheel
-          pip install .[all]
-      - run: black --check . || true
-      - run: flake8 .
-      - run: mypy .
-=======
       - run: pip install --upgrade pip wheel
-      - run: pip install black flake8 flake8-2020 flake8-comprehensions mypy safety
+      - run: pip install .[all]
       - run: black --check . || true
       - run: flake8 .  # See setup.cfg for configuration
       - run: pip install -r pex-requirements.txt -r tests/requirements.txt
-      - run: mypy --non-interactive .  # See setup.cfg for configuration
->>>>>>> bd9aed72
+      - run: mypy .  # See setup.cfg for configuration
       - run: safety check