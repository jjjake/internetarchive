import logging
import os
import re
import types
from copy import deepcopy

import pytest
import responses
from requests.exceptions import ConnectionError, HTTPError

import internetarchive.files
from internetarchive import get_session
from internetarchive.api import get_item
from internetarchive.utils import InvalidIdentifierException, json, norm_filepath
from tests.conftest import (
    NASA_METADATA_PATH,
    PROTOCOL,
    IaRequestsMock,
    load_file,
    load_test_data_file,
)

S3_URL = f'{PROTOCOL}//s3.us.archive.org/'
DOWNLOAD_URL_RE = re.compile(f'{PROTOCOL}//archive.org/download/.*')
S3_URL_RE = re.compile(r'.*s3.us.archive.org/.*')

EXPECTED_LAST_MOD_HEADER = {"Last-Modified": "Tue, 14 Nov 2023 20:25:48 GMT"}
EXPECTED_S3_HEADERS = {
    'content-length': '7557',
    'x-archive-queue-derive': '1',
    'x-archive-meta00-scanner': 'uri(Internet%20Archive%20Python%20library',
    'x-archive-size-hint': '7557',
    'x-archive-auto-make-bucket': '1',
    'authorization': 'LOW a:b',
    'accept': '*/*',
    'accept-encoding': 'gzip, deflate',
    'connection': 'close',
}


def test_get_item(nasa_metadata, nasa_item, session):
    assert nasa_item.item_metadata == nasa_metadata
    assert nasa_item.identifier == 'nasa'
    assert nasa_item.exists is True
    assert isinstance(nasa_item.metadata, dict)
    assert isinstance(nasa_item.files, list)
    assert isinstance(nasa_item.reviews, list)
    assert nasa_item.created == 1427273784
    assert nasa_item.d1 == 'ia902606.us.archive.org'
    assert nasa_item.d2 == 'ia802606.us.archive.org'
    assert nasa_item.dir == '/7/items/nasa'
    assert nasa_item.files_count == 6
    assert nasa_item.item_size == 114030
    assert nasa_item.server == 'ia902606.us.archive.org'
    assert nasa_item.uniq == 2131998567
    assert nasa_item.updated == 1427273788
    assert nasa_item.tasks is None
    assert len(nasa_item.collection) == 1


def test_get_file(nasa_item):
    file = nasa_item.get_file('nasa_meta.xml')
    assert type(file) == internetarchive.files.File
    assert file.name == 'nasa_meta.xml'


def test_get_files(nasa_item):
    files = nasa_item.get_files()
    assert isinstance(files, types.GeneratorType)

    expected_files = {'NASAarchiveLogo.jpg',
                      'globe_west_540.jpg',
                      'nasa_reviews.xml',
                      'nasa_meta.xml',
                      'nasa_archive.torrent',
                      'nasa_files.xml'}
    files = {x.name for x in files}
    assert files == expected_files


def test_get_files_by_name(nasa_item):
    files = nasa_item.get_files('globe_west_540.jpg')
    assert {f.name for f in files} == {'globe_west_540.jpg'}

    files = nasa_item.get_files(['globe_west_540.jpg', 'nasa_meta.xml'])
    assert {f.name for f in files} == {'globe_west_540.jpg', 'nasa_meta.xml'}


def test_get_files_by_formats(nasa_item):
    files = {f.name for f in nasa_item.get_files(formats='Archive BitTorrent')}
    expected_files = {'nasa_archive.torrent'}
    assert files == expected_files

    files = {f.name for f in nasa_item.get_files(formats=['Archive BitTorrent', 'JPEG'])}
    expected_files = {'nasa_archive.torrent', 'globe_west_540.jpg'}
    assert files == expected_files


def test_get_files_by_glob(nasa_item):
    files = {f.name for f in nasa_item.get_files(glob_pattern='*jpg|*torrent')}
    expected_files = {'NASAarchiveLogo.jpg',
                      'globe_west_540.jpg',
                      'nasa_archive.torrent'}
    assert files == expected_files

    files = {f.name for f in nasa_item.get_files(glob_pattern=['*jpg', '*torrent'])}
    expected_files = {'NASAarchiveLogo.jpg',
                      'globe_west_540.jpg',
                      'nasa_archive.torrent'}
    assert files == expected_files


def test_get_files_by_glob_with_exclude(nasa_item):
    files = {
        f.name
        for f in nasa_item.get_files(
            glob_pattern="*jpg|*torrent", exclude_pattern="*540*|*Logo*"
        )
    }
    expected_files = {"nasa_archive.torrent"}
    assert files == expected_files

    files = {
        f.name
        for f in nasa_item.get_files(
            glob_pattern=["*jpg", "*torrent"], exclude_pattern=["*540*", "*Logo*"]
        )
    }
    expected_files = {"nasa_archive.torrent"}
    assert files == expected_files


def test_get_files_with_multiple_filters(nasa_item):
    files = {f.name for f in nasa_item.get_files(formats='JPEG', glob_pattern='*xml')}
    expected_files = {'globe_west_540.jpg',
                      'nasa_reviews.xml',
                      'nasa_meta.xml',
                      'nasa_files.xml'}
    assert files == expected_files


def test_get_files_no_matches(nasa_item):
    assert list(nasa_item.get_files(formats='none')) == []


def test_download(tmpdir, nasa_item):
    tmpdir.chdir()
    with IaRequestsMock() as rsps:
        rsps.add(responses.GET, DOWNLOAD_URL_RE,
                 body='test content',
                 adding_headers=EXPECTED_LAST_MOD_HEADER)
        nasa_item.download(files='nasa_meta.xml')
        assert len(tmpdir.listdir()) == 1
    os.remove('nasa/nasa_meta.xml')
    with IaRequestsMock() as rsps:
        rsps.add(responses.GET, DOWNLOAD_URL_RE,
                 body='new test content',
                 adding_headers=EXPECTED_LAST_MOD_HEADER)
        nasa_item.download(files='nasa_meta.xml')
        with open('nasa/nasa_meta.xml') as fh:
            assert fh.read() == 'new test content'


def test_download_io_error(tmpdir, nasa_item):
    tmpdir.chdir()
    with IaRequestsMock() as rsps:
        rsps.add(responses.GET, DOWNLOAD_URL_RE,
                 body='test content',
                 adding_headers=EXPECTED_LAST_MOD_HEADER)
        nasa_item.download(files='nasa_meta.xml')
        rsps.reset()
        with pytest.raises(ConnectionError):
            nasa_item.download(files='nasa_meta.xml')


def test_download_ignore_errors(tmpdir, nasa_item):
    with IaRequestsMock() as rsps:
        rsps.add(responses.GET, DOWNLOAD_URL_RE,
                 body='test content',
                 adding_headers=EXPECTED_LAST_MOD_HEADER)
        nasa_item.download(files='nasa_meta.xml')
        nasa_item.download(files='nasa_meta.xml', ignore_errors=True)


def test_download_ignore_existing(tmpdir, nasa_item):
    tmpdir.chdir()
    with IaRequestsMock(
            assert_all_requests_are_fired=False) as rsps:
        rsps.add(responses.GET, DOWNLOAD_URL_RE,
                 body='test content',
                 adding_headers=EXPECTED_LAST_MOD_HEADER)
        nasa_item.download(files='nasa_meta.xml', ignore_existing=True)

        rsps.add(responses.GET, DOWNLOAD_URL_RE,
                 body='new test content',
                 adding_headers=EXPECTED_LAST_MOD_HEADER)
        nasa_item.download(files='nasa_meta.xml', ignore_existing=True)
        with open('nasa/nasa_meta.xml') as fh:
            assert fh.read() == 'test content'


<<<<<<< HEAD
=======
def test_download_clobber(tmpdir, nasa_item):
    tmpdir.chdir()
    with IaRequestsMock() as rsps:
        rsps.add(responses.GET, DOWNLOAD_URL_RE,
                 body='test content',
                 adding_headers=EXPECTED_LAST_MOD_HEADER)
        nasa_item.download(files='nasa_meta.xml')

        rsps.reset()
        rsps.add(responses.GET, DOWNLOAD_URL_RE,
                 body='new test content',
                 adding_headers=EXPECTED_LAST_MOD_HEADER)
        nasa_item.download(files='nasa_meta.xml')
        assert load_file('nasa/nasa_meta.xml') == 'new test content'


>>>>>>> 8c6d9b18
def test_download_checksum(tmpdir, caplog):
    tmpdir.chdir()

    # test overwrite based on checksum.
    with IaRequestsMock() as rsps:
        rsps.add_metadata_mock('nasa')
        rsps.add(responses.GET, DOWNLOAD_URL_RE,
                 body='test content',
                 adding_headers=EXPECTED_LAST_MOD_HEADER)
        rsps.add(responses.GET, DOWNLOAD_URL_RE,
                 body='overwrite based on md5',
                 adding_headers=EXPECTED_LAST_MOD_HEADER)

        nasa_item = get_item('nasa')
        nasa_item.download(files='nasa_meta.xml')
        nasa_item.download(files='nasa_meta.xml', checksum=True)

        assert load_file('nasa/nasa_meta.xml') == 'overwrite based on md5'

        # test no overwrite based on checksum.
        with caplog.at_level(logging.DEBUG):
            rsps.reset()
            rsps.add(responses.GET, DOWNLOAD_URL_RE,
                     body=load_test_data_file('nasa_meta.xml'),
                     adding_headers=EXPECTED_LAST_MOD_HEADER)
            nasa_item.download(files='nasa_meta.xml', checksum=True, verbose=True)
            nasa_item.download(files='nasa_meta.xml', checksum=True, verbose=True)

            assert 'skipping nasa' in caplog.text
            assert 'nasa_meta.xml, file already exists based on checksum.' in caplog.text


def test_download_destdir(tmpdir, nasa_item):
    tmpdir.chdir()
    with IaRequestsMock() as rsps:
        rsps.add(responses.GET, DOWNLOAD_URL_RE,
                 body='new destdir',
                 adding_headers=EXPECTED_LAST_MOD_HEADER)
        dest = os.path.join(str(tmpdir), 'new destdir')
        nasa_item.download(files='nasa_meta.xml', destdir=dest)
        assert 'nasa' in os.listdir(dest)
        with open(os.path.join(dest, 'nasa/nasa_meta.xml')) as fh:
            assert fh.read() == 'new destdir'


def test_download_no_directory(tmpdir, nasa_item):
    url_re = re.compile(f'{PROTOCOL}//archive.org/download/.*')
    tmpdir.chdir()
    with IaRequestsMock() as rsps:
        rsps.add(responses.GET, url_re,
                 body='no dest dir',
                 adding_headers=EXPECTED_LAST_MOD_HEADER)
        nasa_item.download(files='nasa_meta.xml', no_directory=True)
        with open(os.path.join(str(tmpdir), 'nasa_meta.xml')) as fh:
            assert fh.read() == 'no dest dir'


def test_download_dry_run(tmpdir, capsys, nasa_item):
    tmpdir.chdir()
    with IaRequestsMock(assert_all_requests_are_fired=False) as rsps:
        rsps.add(responses.GET, DOWNLOAD_URL_RE,
                 body='no dest dir',
                 adding_headers={'content-length': '100'})
        nasa_item.download(formats='Metadata', dry_run=True)

    expected = {'nasa_reviews.xml', 'nasa_meta.xml', 'nasa_files.xml'}
    out, err = capsys.readouterr()

    assert {x.split('/')[-1] for x in out.split('\n') if x} == expected


def test_download_dry_run_on_the_fly_formats(tmpdir, capsys, nasa_item):
    tmpdir.chdir()
    with IaRequestsMock(assert_all_requests_are_fired=False) as rsps:
        rsps.add(responses.GET, DOWNLOAD_URL_RE,
                 body='no dest dir',
                 adding_headers={'content-length': '100'})
        nasa_item.download(formats='MARCXML', on_the_fly=True, dry_run=True)

    expected = {'nasa_archive_marc.xml'}
    out, err = capsys.readouterr()

    assert {x.split('/')[-1] for x in out.split('\n') if x} == expected


def test_download_verbose(tmpdir, capsys, nasa_item):
    tmpdir.chdir()
    with IaRequestsMock(assert_all_requests_are_fired=False) as rsps:
        headers = {'content-length': '11'}
        headers.update(EXPECTED_LAST_MOD_HEADER)
        rsps.add(responses.GET, DOWNLOAD_URL_RE,
                 body='no dest dir',
                 adding_headers=headers)
        nasa_item.download(files='nasa_meta.xml', verbose=True)
        out, err = capsys.readouterr()
        assert 'downloading nasa_meta.xml' in err


def test_download_dark_item(tmpdir, capsys, nasa_metadata, session):
    tmpdir.chdir()
    with IaRequestsMock(assert_all_requests_are_fired=False) as rsps:
        nasa_metadata['metadata']['identifier'] = 'dark-item'
        nasa_metadata['is_dark'] = True
        _item_metadata = json.dumps(nasa_metadata)
        rsps.add(responses.GET, f'{PROTOCOL}//archive.org/metadata/dark-item',
                 body=_item_metadata,
                 content_type='application/json')
        _item = session.get_item('dark-item')
        rsps.add(responses.GET, DOWNLOAD_URL_RE,
                 body='no dest dir',
                 status=403,
                 adding_headers={'content-length': '100'})
        _item.download(files='nasa_meta.xml', verbose=True)
        out, err = capsys.readouterr()
        assert 'skipping dark-item, item is dark' in err


def test_upload(nasa_item):
    with IaRequestsMock(assert_all_requests_are_fired=False) as rsps:
        rsps.add(responses.PUT, S3_URL_RE,
                 adding_headers=EXPECTED_S3_HEADERS)
        _responses = nasa_item.upload(NASA_METADATA_PATH,
                                      access_key='a',
                                      secret_key='b')
        for resp in _responses:
            request = resp.request
            headers = {k.lower(): str(v) for k, v in request.headers.items()}
            scanner_header = '%20'.join(
                resp.headers['x-archive-meta00-scanner'].split('%20')[:4])
            headers['x-archive-meta00-scanner'] = scanner_header
            assert 'user-agent' in headers
            del headers['user-agent']
            assert headers == EXPECTED_S3_HEADERS
            assert request.url == f'{PROTOCOL}//s3.us.archive.org/nasa/nasa.json'


def test_upload_validate_identifier(session):
    item = session.get_item('føø')
    with IaRequestsMock(assert_all_requests_are_fired=False) as rsps:
        rsps.add(responses.PUT, S3_URL_RE,
                 adding_headers=EXPECTED_S3_HEADERS)
        try:
            item.upload(NASA_METADATA_PATH,
                        access_key='a',
                        secret_key='b',
                        validate_identifier=True)
            raise AssertionError("Given invalid identifier was not correctly validated.")
        except Exception as exc:
            assert isinstance(exc, InvalidIdentifierException)

    valid_item = session.get_item('foo')
    with IaRequestsMock(assert_all_requests_are_fired=False) as rsps:
        rsps.add(responses.PUT, S3_URL_RE,
                 adding_headers=EXPECTED_S3_HEADERS)
        valid_item.upload(NASA_METADATA_PATH,
                        access_key='a',
                        secret_key='b',
                        validate_identifier=True)
        assert True


def test_upload_secure_session():
    with IaRequestsMock(assert_all_requests_are_fired=False) as rsps:
        c = {'s3': {'access': 'foo', 'secret': 'bar'}, 'general': {'secure': True}}
        s = get_session(config=c)
        rsps.add_metadata_mock('nasa')
        item = s.get_item('nasa')
        with IaRequestsMock(assert_all_requests_are_fired=False) as rsps:
            rsps.add(responses.PUT, S3_URL_RE)
            r = item.upload(NASA_METADATA_PATH)
            assert r[0].url == 'https://s3.us.archive.org/nasa/nasa.json'


def test_upload_metadata(nasa_item):
    with IaRequestsMock(assert_all_requests_are_fired=False) as rsps:
        _expected_headers = deepcopy(EXPECTED_S3_HEADERS)
        del _expected_headers['x-archive-meta00-scanner']
        _expected_headers['x-archive-meta00-foo'] = 'bar'
        _expected_headers['x-archive-meta00-subject'] = 'first'
        _expected_headers['x-archive-meta01-subject'] = 'second'
        _expected_headers['x-archive-meta00-baz'] = (
            'uri(%D0%9F%D0%BE%D1%87%D0%B5%D0%BC'
            '%D1%83%20%D0%B1%D1%8B%20%D0%B8%20%'
            'D0%BD%D0%B5%D1%82...)')
        _expected_headers['x-archive-meta00-baz2'] = (
            'uri(%D0%9F%D0%BE%D1%87%D0%B5%D0%BC'
            '%D1%83%20%D0%B1%D1%8B%20%D0%B8%20%'
            'D0%BD%D0%B5%D1%82...)')
        rsps.add(responses.PUT, S3_URL_RE,
                 adding_headers=_expected_headers)
        md = {
            'foo': 'bar',
            'subject': ['first', 'second'],
            'baz': 'Почему бы и нет...',
            'baz2': ('\u041f\u043e\u0447\u0435\u043c\u0443 \u0431\u044b \u0438 '
                     '\u043d\u0435\u0442...'),
        }
        _responses = nasa_item.upload(NASA_METADATA_PATH,
                                      metadata=md,
                                      access_key='a',
                                      secret_key='b')
        for resp in _responses:
            request = resp.request
            del request.headers['x-archive-meta00-scanner']
            headers = {k.lower(): str(v) for k, v in request.headers.items()}
            assert 'user-agent' in headers
            del headers['user-agent']
            assert headers == _expected_headers


def test_upload_503(capsys, nasa_item):
    body = ("<?xml version='1.0' encoding='UTF-8'?>"
            '<Error><Code>SlowDown</Code><Message>Please reduce your request rate.'
            '</Message><Resource>simulated error caused by x-(amz|archive)-simulate-error'
            ', try x-archive-simulate-error:help</Resource><RequestId>d36ec445-8d4a-4a64-'
            'a110-f67af6ee2c2a</RequestId></Error>')
    with IaRequestsMock(assert_all_requests_are_fired=False) as rsps:
        _expected_headers = deepcopy(EXPECTED_S3_HEADERS)
        rsps.add(responses.GET, S3_URL_RE,
                 body='{"over_limit": "1"}',
                 adding_headers={'content-length': '19'}
                 )
        _expected_headers['content-length'] = '296'
        rsps.add(responses.PUT, S3_URL_RE,
                 body=body,
                 adding_headers=_expected_headers,
                 status=503)
        try:
            nasa_item.upload(NASA_METADATA_PATH,
                             access_key='a',
                             secret_key='b',
                             retries=1,
                             retries_sleep=.1,
                             verbose=True)
        except Exception as exc:
            assert 'Please reduce your request rate' in str(exc)
            out, err = capsys.readouterr()
            assert 'warning: s3 is overloaded' in err


def test_upload_file_keys(nasa_item):
    with IaRequestsMock(assert_all_requests_are_fired=False) as rsps:
        rsps.add(responses.PUT, S3_URL_RE, adding_headers=EXPECTED_S3_HEADERS)
        files = {'new_key.txt': NASA_METADATA_PATH, '222': NASA_METADATA_PATH}
        _responses = nasa_item.upload(files, access_key='a', secret_key='b')
        expected_urls = [
            f'{PROTOCOL}//s3.us.archive.org/nasa/new_key.txt',
            f'{PROTOCOL}//s3.us.archive.org/nasa/222',
        ]
        for resp in _responses:
            assert resp.request.url in expected_urls


def test_upload_dir(tmpdir, nasa_item):
    with IaRequestsMock(assert_all_requests_are_fired=False) as rsps:
        rsps.add(responses.PUT, S3_URL_RE,
                 adding_headers=EXPECTED_S3_HEADERS)

        tmpdir.mkdir('dir_test')
        with open(os.path.join(str(tmpdir), 'dir_test', 'foo.txt'), 'w') as fh:
            fh.write('hi')
        with open(os.path.join(str(tmpdir), 'dir_test', 'foo2.txt'), 'w') as fh:
            fh.write('hi 2')

        # Test no-slash upload, dir is not in key name.
        _responses = nasa_item.upload(os.path.join(str(tmpdir), 'dir_test') + '/',
                                      access_key='a',
                                      secret_key='b')
        expected_eps = [
            f'{S3_URL}nasa/foo.txt',
            f'{S3_URL}nasa/foo2.txt',
        ]
        for resp in _responses:
            assert resp.request.url in expected_eps

        # Test slash upload, dir is in key name.
        _responses = nasa_item.upload(os.path.join(str(tmpdir), 'dir_test'),
                                      access_key='a',
                                      secret_key='b')
        tmp_path = norm_filepath(str(tmpdir))
        expected_eps = [
            f'{S3_URL}nasa{tmp_path}/dir_test/foo.txt',
            f'{S3_URL}nasa{tmp_path}/dir_test/foo2.txt',
        ]
        for resp in _responses:
            assert resp.request.url in expected_eps


def test_upload_queue_derive(nasa_item):
    with IaRequestsMock(assert_all_requests_are_fired=False) as rsps:
        _expected_headers = deepcopy(EXPECTED_S3_HEADERS)
        _expected_headers['x-archive-queue-derive'] = '1'
        del _expected_headers['x-archive-meta00-scanner']
        rsps.add(responses.PUT, S3_URL_RE, adding_headers=_expected_headers)
        _responses = nasa_item.upload(NASA_METADATA_PATH, access_key='a', secret_key='b')
        for resp in _responses:
            headers = {k.lower(): str(v) for k, v in resp.request.headers.items()}
            del headers['x-archive-meta00-scanner']
            assert 'user-agent' in headers
            del headers['user-agent']
            assert headers == _expected_headers


def test_upload_delete(tmpdir, nasa_item):
    body = ("<?xml version='1.0' encoding='UTF-8'?>"
            '<Error><Code>BadDigest</Code><Message>The Content-MD5 you specified did not '
            'match what we received.</Message><Resource>content-md5 submitted with PUT: '
            'foo != received data md5: 70871f9fce8dd23853d6e42417356b05also not equal to '
            'base64 version: cIcfn86N0jhT1uQkFzVrBQ==</Resource><RequestId>ec03fe7c-e123-'
            '4133-a207-3141d4d74096</RequestId></Error>')

    _expected_headers = deepcopy(EXPECTED_S3_HEADERS)
    _expected_headers['content-length'] = '383'
    del _expected_headers['x-archive-meta00-scanner']
    tmpdir.chdir()
    test_file = os.path.join(str(tmpdir), 'test.txt')
    with open(test_file, 'w') as fh:
        fh.write('test delete')

    with IaRequestsMock(assert_all_requests_are_fired=False) as rsps:
        # Non-matching md5, should not delete.
        rsps.add(responses.PUT, S3_URL_RE,
                 body=body,
                 adding_headers=_expected_headers,
                 status=400)
        with pytest.raises(HTTPError):
            nasa_item.upload(test_file,
                             access_key='a',
                             secret_key='b',
                             delete=True,
                             queue_derive=True)

        assert len(tmpdir.listdir()) == 1

    _expected_headers = deepcopy(EXPECTED_S3_HEADERS)
    test_file = os.path.join(str(tmpdir), 'test.txt')
    with open(test_file, 'w') as fh:
        fh.write('test delete')

    # Matching md5, should delete.
    with IaRequestsMock(assert_all_requests_are_fired=False) as rsps:
        rsps.add(responses.PUT, S3_URL_RE,
                 adding_headers=_expected_headers)
        resp = nasa_item.upload(test_file,
                                access_key='a',
                                secret_key='b',
                                delete=True,
                                queue_derive=True)
        for r in resp:
            headers = {k.lower(): str(v) for k, v in r.headers.items()}
            del headers['content-type']
            assert headers == _expected_headers
            assert len(tmpdir.listdir()) == 0


def test_upload_checksum(tmpdir, nasa_item):
    with IaRequestsMock() as rsps:
        rsps.add_metadata_mock('nasa')
        nasa_item = get_item('nasa')

        _expected_headers = deepcopy(EXPECTED_S3_HEADERS)
        del _expected_headers['x-archive-meta00-scanner']
        _expected_headers['content-md5'] = '6f1834f5c70c0eabf93dea675ccf90c4'

        test_file = os.path.join(str(tmpdir), 'checksum_test.txt')
        with open(test_file, 'wb') as fh:
            fh.write(b'test delete')

        # No skip.
        rsps.add(responses.PUT, S3_URL_RE, adding_headers=_expected_headers)
        resp = nasa_item.upload(test_file,
                                access_key='a',
                                secret_key='b',
                                checksum=True)
        for r in resp:
            headers = {k.lower(): str(v) for k, v in r.headers.items()}
            del headers['content-type']
            assert headers == _expected_headers
            assert r.status_code == 200

        # Skip.
        nasa_item.item_metadata['files'].append(
            {'name': 'checksum_test.txt', 'md5': '33213e7683c1e6d15b2a658f3c567717'})
        resp = nasa_item.upload(test_file,
                                access_key='a',
                                secret_key='b',
                                checksum=True)
        for r in resp:
            headers = {k.lower(): str(v) for k, v in r.headers.items()}
            assert r.status_code is None


def test_upload_automatic_size_hint(tmpdir, nasa_item):
    with IaRequestsMock(assert_all_requests_are_fired=False) as rsps:
        _expected_headers = deepcopy(EXPECTED_S3_HEADERS)
        del _expected_headers['x-archive-size-hint']
        _expected_headers['x-archive-size-hint'] = '15'
        rsps.add(responses.PUT, S3_URL_RE,
                 adding_headers=_expected_headers)

        files = []
        with open(os.path.join(tmpdir, 'file'), 'w') as fh:
            fh.write('a')
        files.append(os.path.join(tmpdir, 'file'))

        os.mkdir(os.path.join(tmpdir, 'dir'))
        with open(os.path.join(tmpdir, 'dir', 'file0'), 'w') as fh:
            fh.write('bb')
        with open(os.path.join(tmpdir, 'dir', 'file1'), 'w') as fh:
            fh.write('cccc')
        files.append(os.path.join(tmpdir, 'dir'))

        with open(os.path.join(tmpdir, 'obj'), 'wb') as fh:
            fh.write(b'dddddddd')
            fh.seek(0, os.SEEK_SET)
            files.append(fh)

            _responses = nasa_item.upload(files,
                                          access_key='a',
                                          secret_key='b')
        for r in _responses:
            headers = {k.lower(): str(v) for k, v in r.headers.items()}
            del headers['content-type']
            assert headers == _expected_headers


def test_modify_metadata(nasa_item, nasa_metadata):
    with IaRequestsMock(assert_all_requests_are_fired=False) as rsps:
        rsps.add(responses.POST, f'{PROTOCOL}//archive.org/metadata/nasa')

        # Test simple add.
        md = {'foo': 'bar'}
        p = nasa_item.modify_metadata(md, debug=True)
        _patch = json.dumps([
            {'add': '/foo', 'value': 'bar'},
        ])
        expected_data = {
            'priority': -5,
            '-target': 'metadata',
            '-patch': _patch,
        }
        assert set(p.data.keys()) == set(expected_data.keys())
        assert p.data['priority'] == expected_data['priority']
        assert p.data['-target'] == expected_data['-target']
        assert all(v in p.data['-patch'] for v in ['/foo', 'bar'])
        # Test no changes.
        md = {'title': 'NASA Images'}
        p = nasa_item.modify_metadata(md, debug=True)
        expected_data = {'priority': -5, '-target': 'metadata', '-patch': '[]'}
        assert p.data == expected_data

        md = {'title': 'REMOVE_TAG'}
        p = nasa_item.modify_metadata(md, debug=True)
        expected_data = {
            'priority': -5,
            '-target': 'metadata',
            '-patch': json.dumps([{'remove': '/title'}])
        }
        assert set(p.data.keys()) == set(expected_data.keys())
        assert p.data['priority'] == expected_data['priority']
        assert p.data['-target'] == expected_data['-target']
        assert '/title' in str(p.data['-patch'])
        assert 'remove' in str(p.data['-patch'])

        # Test add array.
        md = {'subject': ['one', 'two', 'last']}
        p = nasa_item.modify_metadata(md, debug=True, priority=-1)
        expected_data = {
            'priority': -1,
            '-target': 'metadata',
            '-patch': json.dumps([{'add': '/subject', 'value': ['one', 'two', 'last']}])
        }
        assert set(p.data.keys()) == set(expected_data.keys())
        assert p.data['priority'] == expected_data['priority']
        assert p.data['-target'] == expected_data['-target']
        assert '["one", "two", "last"]' in str(p.data['-patch']) \
               or '["one","two","last"]' in str(p.data['-patch'])

        # Test indexed mod.
        nasa_item.item_metadata['metadata']['subject'] = ['first', 'middle', 'last']
        md = {'subject[2]': 'new first'}
        p = nasa_item.modify_metadata(md, debug=True)
        expected_data = {
            'priority': -5,
            '-target': 'metadata',
            '-patch': json.dumps([{'value': 'new first', 'replace': '/subject/2'}])
        }

        # Avoid comparing the json strings, because they are not in a canonical form
        assert set(p.data.keys()) == set(expected_data.keys())
        assert all(p.data[k] == expected_data[k] for k in ['priority', '-target'])
        assert '/subject/2' in p.data['-patch'] or r'\/subject\/2' in p.data['-patch']

        # Test priority.
        md = {'title': 'NASA Images'}
        p = nasa_item.modify_metadata(md, priority=3, debug=True)
        expected_data = {'priority': 3, '-target': 'metadata', '-patch': '[]'}
        assert p.data == expected_data

        # Test auth.
        md = {'title': 'NASA Images'}
        p = nasa_item.modify_metadata(md,
                                      access_key='a',
                                      secret_key='b',
                                      debug=True)
        assert 'access=a' in p.body
        assert 'secret=b' in p.body

        # Test change.
        md = {'title': 'new title'}
        nasa_metadata['metadata']['title'] = 'new title'
        _item_metadata = json.dumps(nasa_metadata)
        rsps.add(responses.GET, f'{PROTOCOL}//archive.org/metadata/nasa', body=_item_metadata)
        nasa_item.modify_metadata(md,
                                  access_key='a',
                                  secret_key='b')
        # Test that item re-initializes
        assert nasa_item.metadata['title'] == 'new title'<|MERGE_RESOLUTION|>--- conflicted
+++ resolved
@@ -199,8 +199,6 @@
             assert fh.read() == 'test content'
 
 
-<<<<<<< HEAD
-=======
 def test_download_clobber(tmpdir, nasa_item):
     tmpdir.chdir()
     with IaRequestsMock() as rsps:
@@ -217,7 +215,6 @@
         assert load_file('nasa/nasa_meta.xml') == 'new test content'
 
 
->>>>>>> 8c6d9b18
 def test_download_checksum(tmpdir, caplog):
     tmpdir.chdir()
 
