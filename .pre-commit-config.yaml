# To enable these pre-commit hook run:
# `python3 -m pip install pre-commit` or `brew install pre-commit`
# Then in the project root directory run `pre-commit install`
# Learn more about this config here: https://pre-commit.com/

# default_language_version:
#   python: python3.10

repos:
  - repo: https://github.com/pre-commit/pre-commit-hooks
    rev: v4.3.0
    hooks:
      - id: check-builtin-literals
      - id: check-executables-have-shebangs
      - id: check-shebang-scripts-are-executable
      - id: check-yaml
      - id: detect-private-key
      - id: end-of-file-fixer
      - id: mixed-line-ending
      - id: requirements-txt-fixer
      - id: trailing-whitespace

  - repo: https://github.com/PyCQA/bandit
    rev: 1.7.4
    hooks:
      - id: bandit
        args:
          - --skip=B101,B103,B105,B106,B303,B324,B318,B404,B408,B602

  - repo: https://github.com/psf/black
<<<<<<< HEAD
    rev: 22.6.0
=======
    rev: 22.10.0
>>>>>>> cd63e7f9
    hooks:
      - id: black
        language_version: python3  # Should be a command that runs python3.6+
        args:
          - --diff
          - --skip-string-normalization

  - repo: https://github.com/codespell-project/codespell
    rev: v2.2.2
    hooks:
      - id: codespell  # See setup.cfg for args

  - repo: https://github.com/pycqa/flake8
    rev: 5.0.4
    hooks:
      - id: flake8
        additional_dependencies:
          - flake8-2020
          - flake8-bugbear
          - flake8-comprehensions

  - repo: https://github.com/timothycrosley/isort
    rev: 5.10.1
    hooks:
      - id: isort
        args:
          - --profile=black

  - repo: https://github.com/pre-commit/mirrors-mypy
<<<<<<< HEAD
    rev: v0.971
=======
    rev: v0.990
>>>>>>> cd63e7f9
    hooks:
      - id: mypy
        additional_dependencies:
          - tqdm-stubs
          - types-docopt
          - types-jsonpatch
          - types-requests
          - types-setuptools
          - types-ujson
          - types-urllib3

  - repo: https://github.com/asottile/pyupgrade
<<<<<<< HEAD
    rev: v2.37.3
=======
    rev: v3.2.2
>>>>>>> cd63e7f9
    hooks:
      - id: pyupgrade
        args:
          - --py37-plus

  - repo: https://github.com/asottile/setup-cfg-fmt
<<<<<<< HEAD
    rev: v2.0.0
=======
    rev: v2.2.0
>>>>>>> cd63e7f9
    hooks:
      - id: setup-cfg-fmt
        args:
          - --include-version-classifiers<|MERGE_RESOLUTION|>--- conflicted
+++ resolved
@@ -28,11 +28,7 @@
           - --skip=B101,B103,B105,B106,B303,B324,B318,B404,B408,B602
 
   - repo: https://github.com/psf/black
-<<<<<<< HEAD
-    rev: 22.6.0
-=======
     rev: 22.10.0
->>>>>>> cd63e7f9
     hooks:
       - id: black
         language_version: python3  # Should be a command that runs python3.6+
@@ -62,11 +58,7 @@
           - --profile=black
 
   - repo: https://github.com/pre-commit/mirrors-mypy
-<<<<<<< HEAD
-    rev: v0.971
-=======
     rev: v0.990
->>>>>>> cd63e7f9
     hooks:
       - id: mypy
         additional_dependencies:
@@ -79,22 +71,14 @@
           - types-urllib3
 
   - repo: https://github.com/asottile/pyupgrade
-<<<<<<< HEAD
-    rev: v2.37.3
-=======
     rev: v3.2.2
->>>>>>> cd63e7f9
     hooks:
       - id: pyupgrade
         args:
           - --py37-plus
 
   - repo: https://github.com/asottile/setup-cfg-fmt
-<<<<<<< HEAD
-    rev: v2.0.0
-=======
     rev: v2.2.0
->>>>>>> cd63e7f9
     hooks:
       - id: setup-cfg-fmt
         args:
