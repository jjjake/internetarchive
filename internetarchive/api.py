#
# The internetarchive module is a Python/CLI interface to Archive.org.
#
# Copyright (C) 2012-2019 Internet Archive
#
# This program is free software: you can redistribute it and/or modify
# it under the terms of the GNU Affero General Public License as
# published by the Free Software Foundation, either version 3 of the
# License, or (at your option) any later version.
#
# This program is distributed in the hope that it will be useful,
# but WITHOUT ANY WARRANTY; without even the implied warranty of
# MERCHANTABILITY or FITNESS FOR A PARTICULAR PURPOSE.  See the
# GNU Affero General Public License for more details.
#
# You should have received a copy of the GNU Affero General Public License
# along with this program.  If not, see <http://www.gnu.org/licenses/>.

"""
internetarchive.api
~~~~~~~~~~~~~~~~~~~

This module implements the Internetarchive API.

:copyright: (C) 2012-2019 by Internet Archive.
:license: AGPL 3, see LICENSE for more details.
"""
from __future__ import annotations

from getpass import getpass
from typing import Iterable, Mapping, MutableMapping

import requests
from urllib3 import Retry

from internetarchive import auth, catalog
from internetarchive import config as config_module
from internetarchive import files, item, search, session
from internetarchive.exceptions import AuthenticationError


def get_session(
    config: Mapping | None = None,
    config_file: str | None = None,
    debug: bool = False,
    http_adapter_kwargs: MutableMapping | None = None,
) -> session.ArchiveSession:
    """Return a new :class:`ArchiveSession` object. The :class:`ArchiveSession`
    object is the main interface to the ``internetarchive`` lib. It allows you to
    persist certain parameters across tasks.

    :param config: A dictionary used to configure your session.

    :param config_file: A path to a config file used to configure your session.

    :param debug: To be passed on to this session's method calls.

    :param http_adapter_kwargs: Keyword arguments that
                                :py:class:`requests.adapters.HTTPAdapter` takes.

    :returns: To persist certain parameters across tasks.

    Usage:

        >>> from internetarchive import get_session
        >>> config = {'s3': {'access': 'foo', 'secret': 'bar'}}
        >>> s = get_session(config)
        >>> s.access_key
        'foo'

    From the session object, you can access all of the functionality of the
    ``internetarchive`` lib:

        >>> item = s.get_item('nasa')
        >>> item.download()
        nasa: ddddddd - success
        >>> s.get_tasks(task_ids=31643513)[0].server
        'ia311234'
    """
    return session.ArchiveSession(config, config_file or '', debug, http_adapter_kwargs)


def get_item(
    identifier: str,
    config: Mapping | None = None,
    config_file: str | None = None,
    archive_session: session.ArchiveSession | None = None,
    debug: bool = False,
    http_adapter_kwargs: MutableMapping | None = None,
    request_kwargs: MutableMapping | None = None,
) -> item.Item:
    """Get an :class:`Item` object.

    :param identifier: The globally unique Archive.org item identifier.

    :param config: A dictionary used to configure your session.

    :param config_file: A path to a config file used to configure your session.

    :param archive_session: An :class:`ArchiveSession` object can be provided
                            via the ``archive_session`` parameter.

    :param debug: To be passed on to get_session().

    :param http_adapter_kwargs: Keyword arguments that
                                :py:class:`requests.adapters.HTTPAdapter` takes.

    :param request_kwargs: Keyword arguments that
                           :py:class:`requests.Request` takes.

    :returns: The Item that fits the criteria.

    Usage:
        >>> from internetarchive import get_item
        >>> item = get_item('nasa')
        >>> item.item_size
        121084
    """
    if not archive_session:
        archive_session = get_session(config, config_file, debug, http_adapter_kwargs)
    return archive_session.get_item(identifier, request_kwargs=request_kwargs)


def get_files(
    identifier: str,
    files: files.File | list[files.File] | None = None,
    formats: str | list[str] | None = None,
    glob_pattern: str | None = None,
    on_the_fly: bool = False,
    **get_item_kwargs,
) -> list[files.File]:
    r"""Get :class:`File` objects from an item.

    :param identifier: The globally unique Archive.org identifier for a given item.

    :param files: Only return files matching the given filenames.

    :param formats: Only return files matching the given formats.

    :param glob_pattern: Only return files matching the given glob pattern.

    :param on_the_fly: Include on-the-fly files (i.e. derivative EPUB,
                       MOBI, DAISY files).

    :param \*\*get_item_kwargs: Arguments that ``get_item()`` takes.

    :returns: Files from an item.

    Usage:
        >>> from internetarchive import get_files
        >>> fnames = [f.name for f in get_files('nasa', glob_pattern='*xml')]
        >>> print(fnames)
        ['nasa_reviews.xml', 'nasa_meta.xml', 'nasa_files.xml']
    """
    item = get_item(identifier, **get_item_kwargs)
    return item.get_files(files, formats, glob_pattern, on_the_fly)


def modify_metadata(
    identifier: str,
    metadata: Mapping,
    target: str | None = None,
    append: bool = False,
    append_list: bool = False,
    priority: int = 0,
    access_key: str | None = None,
    secret_key: str | None = None,
    debug: bool = False,
    request_kwargs: Mapping | None = None,
    **get_item_kwargs,
) -> requests.Request | requests.Response:
    r"""Modify the metadata of an existing item on Archive.org.

    :param identifier: The globally unique Archive.org identifier for a given item.

    :param metadata: Metadata used to update the item.

    :param target: The metadata target to update. Defaults to `metadata`.

    :param append: set to True to append metadata values to current values
                   rather than replacing. Defaults to ``False``.

    :param append_list: Append values to an existing multi-value
                        metadata field. No duplicate values will be added.

    :param priority: Set task priority.

    :param access_key: IA-S3 access_key to use when making the given request.

    :param secret_key: IA-S3 secret_key to use when making the given request.

    :param debug: set to True to return a :class:`requests.Request <Request>`
                  object instead of sending request. Defaults to ``False``.

    :param \*\*get_item_kwargs: Arguments that ``get_item`` takes.

    :returns: A Request if debug else a Response.
    """
    item = get_item(identifier, **get_item_kwargs)
    return item.modify_metadata(
        metadata,
        target=target,
        append=append,
        append_list=append_list,
        priority=priority,
        access_key=access_key,
        secret_key=secret_key,
        debug=debug,
        request_kwargs=request_kwargs,
    )


def upload(
    identifier: str,
    files,
    metadata: Mapping | None = None,
    headers: dict | None = None,
    access_key: str | None = None,
    secret_key: str | None = None,
    queue_derive=None,
    verbose: bool = False,
    verify: bool = False,
    checksum: bool = False,
    delete: bool = False,
    retries: int | None = None,
    retries_sleep: int | None = None,
    debug: bool = False,
    validate_identifier: bool = False,
    request_kwargs: dict | None = None,
    **get_item_kwargs,
) -> list[requests.Request | requests.Response]:
    r"""Upload files to an item. The item will be created if it does not exist.

    :param identifier: The globally unique Archive.org identifier for a given item.

    :param files: The filepaths or file-like objects to upload. This value can be an
                  iterable or a single file-like object or string.

    :param metadata: Metadata used to create a new item. If the item already
                     exists, the metadata will not be updated -- use ``modify_metadata``.

    :param headers: Add additional HTTP headers to the request.

    :param access_key: IA-S3 access_key to use when making the given request.

    :param secret_key: IA-S3 secret_key to use when making the given request.

    :param queue_derive: Set to False to prevent an item from being derived
                         after upload.

    :param verbose: Display upload progress.

    :param verify: Verify local MD5 checksum matches the MD5 checksum of the
                   file received by IAS3.

    :param checksum: Skip uploading files based on checksum.

    :param delete: Delete local file after the upload has been successfully
                   verified.

    :param retries: Number of times to retry the given request if S3 returns a
                    503 SlowDown error.

    :param retries_sleep: Amount of time to sleep between ``retries``.

    :param debug: Set to True to print headers to stdout, and exit without
                  sending the upload request.

    :param validate_identifier: Set to True to validate the identifier before
                                uploading the file.

    :param \*\*kwargs: Optional arguments that ``get_item`` takes.

    :returns: A list Requests if debug else a list of Responses.
    """
    item = get_item(identifier, **get_item_kwargs)
    return item.upload(
        files,
        metadata=metadata,
        headers=headers,
        access_key=access_key,
        secret_key=secret_key,
        queue_derive=queue_derive,
        verbose=verbose,
        verify=verify,
        checksum=checksum,
        delete=delete,
        retries=retries,
        retries_sleep=retries_sleep,
        debug=debug,
        validate_identifier=validate_identifier,
        request_kwargs=request_kwargs,
    )


def download(
    identifier: str,
    files: files.File | list[files.File] | None = None,
    formats: str | list[str] | None = None,
    glob_pattern: str | None = None,
    dry_run: bool = False,
    verbose: bool = False,
    ignore_existing: bool = False,
    checksum: bool = False,
    destdir: str | None = None,
    no_directory: bool = False,
    retries: int | None = None,
    item_index: int | None = None,
    ignore_errors: bool = False,
    on_the_fly: bool = False,
    return_responses: bool = False,
    no_change_timestamp: bool = False,
    **get_item_kwargs,
) -> list[requests.Request | requests.Response]:
    r"""Download files from an item.

    :param identifier: The globally unique Archive.org identifier for a given item.

    :param files: Only return files matching the given file names.

    :param formats: Only return files matching the given formats.

    :param glob_pattern: Only return files matching the given glob pattern.

    :param dry_run: Print URLs to files to stdout rather than downloading
                    them.

    :param verbose: Turn on verbose output.

    :param ignore_existing: Skip files that already exist locally.

    :param checksum: Skip downloading file based on checksum.

    :param destdir: The directory to download files to.

    :param no_directory: Download files to current working
                         directory rather than creating an item directory.

    :param retries: The number of times to retry on failed
                    requests.

    :param item_index: The index of the item for displaying
                       progress in bulk downloads.

    :param ignore_errors: Don't fail if a single file fails to
                          download, continue to download other files.

    :param on_the_fly: Download on-the-fly files (i.e. derivative EPUB,
                       MOBI, DAISY files).

    :param return_responses: Rather than downloading files to disk, return
                             a list of response objects.

    :param \*\*kwargs: Optional arguments that ``get_item`` takes.

    :returns: A list Requests if debug else a list of Responses.
    """
    item = get_item(identifier, **get_item_kwargs)
    r = item.download(
        files=files,
        formats=formats,
        glob_pattern=glob_pattern,
        dry_run=dry_run,
        verbose=verbose,
        ignore_existing=ignore_existing,
        checksum=checksum,
        destdir=destdir,
        no_directory=no_directory,
        retries=retries,
        item_index=item_index,
        ignore_errors=ignore_errors,
        on_the_fly=on_the_fly,
        return_responses=return_responses,
        no_change_timestamp=no_change_timestamp,
    )
    return r


def delete(
    identifier: str,
    files: files.File | list[files.File] | None = None,
    formats: str | list[str] | None = None,
    glob_pattern: str | None = None,
    cascade_delete: bool = False,
    access_key: str | None = None,
    secret_key: str | None = None,
    verbose: bool = False,
    debug: bool = False,
    **kwargs,
) -> list[requests.Request | requests.Response]:
    """Delete files from an item. Note: Some system files, such as <itemname>_meta.xml,
    cannot be deleted.

    :param identifier: The globally unique Archive.org identifier for a given item.

    :param files: Only return files matching the given filenames.

    :param formats: Only return files matching the given formats.

    :param glob_pattern: Only return files matching the given glob pattern.

    :param cascade_delete: Delete all files associated with the specified file,
                           including upstream derivatives and the original.

    :param access_key: IA-S3 access_key to use when making the given request.

    :param secret_key: IA-S3 secret_key to use when making the given request.

    :param verbose: Print actions to stdout.

    :param debug: Set to True to print headers to stdout and exit exit without
                  sending the delete request.

    :returns: A list Requests if debug else a list of Responses
    """
    _files = get_files(identifier, files, formats, glob_pattern, **kwargs)

    responses = []
    for f in _files:
        r = f.delete(
            cascade_delete=cascade_delete,
            access_key=access_key,
            secret_key=secret_key,
            verbose=verbose,
            debug=debug,
        )
        responses.append(r)
    return responses


def get_tasks(
    identifier: str = '',
    params: dict | None = None,
    config: Mapping | None = None,
    config_file: str | None = None,
    archive_session: session.ArchiveSession | None = None,
    http_adapter_kwargs: MutableMapping | None = None,
    request_kwargs: MutableMapping | None = None,
) -> set[catalog.CatalogTask]:
    """Get tasks from the Archive.org catalog.

    :param identifier: The Archive.org identifier for which to retrieve tasks for.

    :param params: The URL parameters to send with each request sent to the
                   Archive.org catalog API.

    :returns: A set of :class:`CatalogTask` objects.
    """
    if not archive_session:
        archive_session = get_session(config, config_file, False, http_adapter_kwargs)
    return archive_session.get_tasks(
        identifier=identifier, params=params, request_kwargs=request_kwargs
    )


def search_items(
    query: str,
    fields: Iterable | None = None,
    sorts=None,
    params: Mapping | None = None,
    full_text_search: bool = False,
    dsl_fts: bool = False,
    archive_session: session.ArchiveSession = None,
    config: Mapping | None = None,
    config_file: str | None = None,
    http_adapter_kwargs: MutableMapping | None = None,
    request_kwargs: Mapping | None = None,
    max_retries: int | Retry | None = None,
) -> search.Search:
    """Search for items on Archive.org.

    :param query: The Archive.org search query to yield results for. Refer to
                  https://archive.org/advancedsearch.php#raw for help formatting your
                  query.

    :param fields: The metadata fields to return in the search results.

    :param params: The URL parameters to send with each request sent to the
                   Archive.org Advancedsearch Api.

    :param full_text_search: Beta support for querying the archive.org
                             Full Text Search API [default: False].

    :param dsl_fts: Beta support for querying the archive.org Full Text
                    Search API in dsl (i.e. do not prepend ``!L `` to the
                    ``full_text_search`` query [default: False].

    :param secure: Configuration options for session.

    :param config_file: A path to a config file used to configure your session.

    :param http_adapter_kwargs: Keyword arguments that
                                :py:class:`requests.adapters.HTTPAdapter` takes.

    :param request_kwargs: Keyword arguments that
                           :py:class:`requests.Request` takes.

    :param max_retries: The number of times to retry a failed request.
                        This can also be an `urllib3.Retry` object.
                        If you need more control (e.g. `status_forcelist`), use a
                        `ArchiveSession` object, and mount your own adapter after the
                        session object has been initialized. For example::

                        >>> s = get_session()
                        >>> s.mount_http_adapter()
                        >>> search_results = s.search_items('nasa')

                        See :meth:`ArchiveSession.mount_http_adapter`
                        for more details.

    :returns: A :class:`Search` object, yielding search results.
    """
    if not archive_session:
        archive_session = get_session(config, config_file, False, http_adapter_kwargs)
    return archive_session.search_items(
        query,
        fields=fields,
        sorts=sorts,
        params=params,
        full_text_search=full_text_search,
        dsl_fts=dsl_fts,
        request_kwargs=request_kwargs,
        max_retries=max_retries,
    )


def configure(  # nosec: hardcoded_password_default
<<<<<<< HEAD
    username: str = '',
    password: str = '',
    config_file: str = '',
    host: str = '',
=======
    username: str = "",
    password: str = "",
    config_file: str = "",
    host: str = "archive.org",
>>>>>>> 83c9cd88
) -> str:
    """Configure internetarchive with your Archive.org credentials.

    :param username: The email address associated with your Archive.org account.

    :param password: Your Archive.org password.

    :returns: The config file path.

    Usage:
        >>> from internetarchive import configure
        >>> configure('user@example.com', 'password')
    """
    auth_config = config_module.get_auth_config(
        username or input('Email address: '),
        password or getpass('Password: '),
        host,
    )
    config_file_path = config_module.write_config_file(auth_config, config_file)
    return config_file_path


def get_username(access_key: str, secret_key: str) -> str:
    """Returns an Archive.org username given an IA-S3 key pair.

    :param access_key: IA-S3 access_key to use when making the given request.

    :param secret_key: IA-S3 secret_key to use when making the given request.

    :returns: The username.
    """
    j = get_user_info(access_key, secret_key)
    return j.get('username', '')


def get_user_info(access_key: str, secret_key: str) -> dict[str, str]:
    """Returns details about an Archive.org user given an IA-S3 key pair.

    :param access_key: IA-S3 access_key to use when making the given request.

    :param secret_key: IA-S3 secret_key to use when making the given request.

    :returns: Archive.org use info.
    """
    u = 'https://s3.us.archive.org'
    p = {'check_auth': 1}
    r = requests.get(u, params=p, auth=auth.S3Auth(access_key, secret_key))
    r.raise_for_status()
    j = r.json()
    if j.get('error'):
        raise AuthenticationError(j.get('error'))
    else:
        return j<|MERGE_RESOLUTION|>--- conflicted
+++ resolved
@@ -525,17 +525,10 @@
 
 
 def configure(  # nosec: hardcoded_password_default
-<<<<<<< HEAD
     username: str = '',
     password: str = '',
     config_file: str = '',
-    host: str = '',
-=======
-    username: str = "",
-    password: str = "",
-    config_file: str = "",
-    host: str = "archive.org",
->>>>>>> 83c9cd88
+    host: str = 'archive.org',
 ) -> str:
     """Configure internetarchive with your Archive.org credentials.
 
