import os
import sys
from fnmatch import fnmatch
import logging
import time

from requests.exceptions import HTTPError
from requests import Response
from clint.textui import progress
import six

from . import iarequest, utils
from .session import ArchiveSession
from .files import File
from . import __version__

log = logging.getLogger(__name__)


class BaseItem(object):
    def __init__(self, item_metadata):
        self.metadata = {}
        self.files = []
        self.created = None
        self.d1 = None
        self.d2 = None
        self.dir = None
        self.files_count = None
        self.item_size = None
        self.reviews = []
        self.server = None
        self.uniq = None
        self.updated = None
        self.tasks = None

        for key in item_metadata:
            setattr(self, key, item_metadata[key])

        self.item_metadata = item_metadata
        self.identifier = self.metadata.get('identifier')
        self.exists = True if self.item_metadata else False


# Item class
# ________________________________________________________________________________________
class Item(BaseItem):
    """This class represents an archive.org item. You can use this
    class to access item metadata::

        >>> import internetarchive
        >>> item = internetarchive.Item('stairs')
        >>> print(item.metadata)

    Or to modify the metadata for an item::

        >>> metadata = dict(title='The Stairs')
        >>> item.modify(metadata)
        >>> print(item.metadata['title'])
        u'The Stairs'

    This class also uses IA's S3-like interface to upload files to an
    item. You need to supply your IAS3 credentials in environment
    variables in order to upload::

        >>> item.upload('myfile.tar', access_key='Y6oUrAcCEs4sK8ey',
        ...                           secret_key='youRSECRETKEYzZzZ')
        True

    You can retrieve S3 keys here: `https://archive.org/account/s3.php
    <https://archive.org/account/s3.php>`__
    """

    # init()
    # ____________________________________________________________________________________
    def __init__(self, item_metadata, archive_session=None, **kwargs):
        self.session = archive_session if archive_session else ArchiveSession(**kwargs)
        super(Item, self).__init__(item_metadata)

    # __repr__()
    # ____________________________________________________________________________________
    def __repr__(self):
        return ('Item(identifier={identifier!r}, '
                'exists={exists!r})'.format(**self.__dict__))

    # file()
    # ____________________________________________________________________________________
    def get_file(self, file_name):
        """Get a :class:`File <File>` object for the named file.

        :rtype: :class:`internetarchive.File <File>`
        :returns: An :class:`internetarchive.File <File>` object.
        """
        return File(self, file_name)

    # get_files()
    # ____________________________________________________________________________________
    def get_files(self, files=None, source=None, formats=None, glob_pattern=None):
        files = [] if not files else files
        source = [] if not source else source
        formats = [] if not formats else formats

        if not isinstance(files, (list, tuple, set)):
            files = [files]
        if not isinstance(source, (list, tuple, set)):
            source = [source]
        if not isinstance(formats, (list, tuple, set)):
            formats = [formats]

        if not any(k for k in [files, source, formats, glob_pattern]):
            for f in self.files:
                yield self.get_file(f.get('name'))

        for f in self.files:
            if f.get('name') in files:
                yield self.get_file(f.get('name'))
            elif f.get('source') in source:
                yield self.get_file(f.get('name'))
            elif f.get('format') in formats:
                yield self.get_file(f.get('name'))
            elif glob_pattern:
                if not isinstance(glob_pattern, list):
                    patterns = glob_pattern.split('|')
                else:
                    patterns = glob_pattern
                for p in patterns:
                    if fnmatch(f.get('name', ''), p):
                        yield self.get_file(f.get('name'))

    # download()
    # ____________________________________________________________________________________
    def download(self,
                 files=None,
                 source=None,
                 formats=None,
                 glob_pattern=None,
                 dry_run=None,
                 clobber=None,
                 no_clobber=None,
                 checksum=None,
                 destdir=None,
                 no_directory=None,
                 verbose=None,
                 debug=None):
        """Download files from an item.

        :param files: (optional) Only download files matching given file names.

        :type source: str
        :param source: (optional) Only download files matching given source.

        :type formats: str
        :param formats: (optional) Only download files matching the given Formats.

        :type glob_pattern: str
        :param glob_pattern: (optional) Only download files matching the given glob
                             pattern.

        :type clobber: bool
        :param clobber: (optional) Overwrite local files if they already exist.

        :type no_clobber: bool
        :param no_clobber: (optional) Do not overwrite local files if they already exist,
                           or raise an IOError exception.

        :type checksum: bool
        :param checksum: (optional) Skip downloading file based on checksum.

        :type no_directory: bool
        :param no_directory: (optional) Download files to current working directory rather
                             than creating an item directory.

        :rtype: bool
        :returns: True if if files have been downloaded successfully.
        """
        dry_run = False if not dry_run else True
        clobber = False if not clobber else True
        checksum = False if not checksum else True
        no_directory = False if not no_directory else True
        verbose = False if not verbose else True
        debug = False if not debug else True

        if verbose:
            sys.stderr.write('{0}:\n'.format(self.identifier))
            if self.item_metadata.get('is_dark') is True:
                sys.stderr.write(' skipping: item is dark.\n')
                return
            elif self.metadata == {}:
                sys.stderr.write(' skipping: item does not exist.\n')
                return

        responses = []
        for f in self.get_files(files, source, formats, glob_pattern):
            fname = f.name.encode('utf-8')
            if no_directory:
                path = fname
            else:
                path = os.path.join(self.identifier, fname)
            if dry_run:
                sys.stdout.write(f.url + '\n')
                continue
            try:
                r = f.download(path, clobber, checksum, destdir, verbose, debug)
                responses.append(r)
            except IOError as exc:
                if no_clobber:
                    if verbose:
                        sys.stderr.write(' {}\n'.format(exc))
                else:
                    raise (exc)
        return responses

    # modify_metadata()
    # ____________________________________________________________________________________
    def modify_metadata(self, metadata,
                        target=None,
                        append=None,
                        priority=None,
                        access_key=None,
                        secret_key=None,
                        debug=None):
        """Modify the metadata of an existing item on Archive.org.

        Note: The Metadata Write API does not yet comply with the
        latest Json-Patch standard. It currently complies with `version 02
        <https://tools.ietf.org/html/draft-ietf-appsawg-json-patch-02>`__.

        :type metadata: dict
        :param metadata: Metadata used to update the item.

        :type target: str
        :param target: (optional) Set the metadata target to update.

        :type priority: int
        :param priority: (optional) Set task priority.

        Usage::

            >>> import internetarchive
            >>> item = internetarchive.Item('mapi_test_item1')
            >>> md = dict(new_key='new_value', foo=['bar', 'bar2'])
            >>> item.modify_metadata(md)

        :rtype: dict
        :returns: A dictionary containing the status_code and response
                  returned from the Metadata API.
        """
        target = 'metadata' if target is None else target
        append = False if append is None else append
        access_key = self.session.access_key if not access_key else access_key
        secret_key = self.session.secret_key if not secret_key else secret_key
        debug = False if debug is None else debug

        url = '{protocol}//archive.org/metadata/{identifier}'.format(
            protocol=self.session.protocol,
            identifier=self.identifier)
        request = iarequest.MetadataRequest(
            url=url,
            metadata=metadata,
            source_metadata=self.item_metadata.get(target.split('/')[0], {}),
            target=target,
            priority=priority,
            access_key=access_key,
            secret_key=secret_key,
            append=append, )
        if debug:
            return request
        prepared_request = request.prepare()
        resp = self.session.send(prepared_request)
        item_metadata = self.session.get_metadata(self.identifier)
        # Re-initialize the Item object with the updated metadata.
        self.__init__(item_metadata, archive_session=self.session)
        return resp

    # upload_file()
    # ____________________________________________________________________________________
    def upload_file(self, body,
                    key=None,
                    metadata=None,
                    headers=None,
                    access_key=None,
                    secret_key=None,
                    queue_derive=True,
                    verbose=False,
                    verify=True,
                    checksum=False,
                    delete=False,
                    retries=None,
                    retries_sleep=None,
                    debug=False, **kwargs):
        """Upload a single file to an item. The item will be created
        if it does not exist.

        :type body: Filepath or file-like object.
        :param body: File or data to be uploaded.

        :type key: str
        :param key: (optional) Remote filename.

        :type metadata: dict
        :param metadata: (optional) Metadata used to create a new item.

        :type headers: dict
        :param headers: (optional) Add additional IA-S3 headers to request.

        :type queue_derive: bool
        :param queue_derive: (optional) Set to False to prevent an item from
                             being derived after upload.

        :type verify: bool
        :param verify: (optional) Verify local MD5 checksum matches the MD5
                       checksum of the file received by IAS3.

        :type checksum: bool
        :param checksum: (optional) Skip based on checksum.

        :type delete: bool
        :param delete: (optional) Delete local file after the upload has been
                       successfully verified.

        :type retries: int
        :param retries: (optional) Number of times to retry the given request
                        if S3 returns a 503 SlowDown error.

        :type retries_sleep: int
        :param retries_sleep: (optional) Amount of time to sleep between
                              ``retries``.

        :type verbose: bool
        :param verbose: (optional) Print progress to stdout.

        :type debug: bool
        :param debug: (optional) Set to True to print headers to stdout, and
                      exit without sending the upload request.

        Usage::

            >>> import internetarchive
            >>> item = internetarchive.Item('identifier')
            >>> item.upload_file('/path/to/image.jpg',
            ...                  key='photos/image1.jpg')
            True
        """
        # Defaults for empty params.
        headers = {} if headers is None else headers
        metadata = {} if metadata is None else metadata
        access_key = self.session.access_key if access_key is None else access_key
        secret_key = self.session.secret_key if secret_key is None else secret_key
        retries = 0 if retries is None else retries
        retries_sleep = 30 if retries_sleep is None else retries_sleep
        checksum = True if delete or checksum else False

        if not hasattr(body, 'read'):
            body = open(body, 'rb')

        if not metadata.get('scanner'):
            scanner = 'Internet Archive Python library {0}'.format(__version__)
            metadata['scanner'] = scanner

        try:
            body.seek(0, os.SEEK_END)
            size = body.tell()
            body.seek(0, os.SEEK_SET)
        except IOError:
            size = None

        if not headers.get('x-archive-size-hint'):
            headers['x-archive-size-hint'] = size

        key = body.name.split('/')[-1] if key is None else key
<<<<<<< HEAD
        base_url = '{protocol}//s3.us.archive.org/{identifier}'.format(
            protocol=self.session.protocol,
            identifier=self.identifier)
        url = '{base_url}/{key}'.format(base_url=base_url, key=key.lstrip('/'))
=======
        base_url = '{protocol}//s3.us.archive.org/{identifier}'.format(**self.__dict__)
        url = '{base_url}/{key}'.format(base_url=base_url, key=urllib.parse.quote(key))
>>>>>>> f0f9ff12

        # Skip based on checksum.
        md5_sum = utils.get_md5(body)
        ia_file = self.get_file(key)
        if (checksum) and (not self.tasks) and (ia_file) and (ia_file.md5 == md5_sum):
            log.info('{f} already exists: {u}'.format(f=key, u=url))
            if verbose:
                sys.stderr.write(' {f} already exists, skipping.\n'.format(f=key))
            if delete:
                log.info(
                    '{f} successfully uploaded to https://archive.org/download/{i}/{f} '
                    'and verified, deleting '
                    'local copy'.format(i=self.identifier,
                                        f=key))
                os.remove(body.name)
            # Return an empty response object if checksums match.
            # TODO: Is there a better way to handle this?
            return Response()

        # require the Content-MD5 header when delete is True.
        if verify or delete:
            headers['Content-MD5'] = md5_sum

        # Delete retries and sleep_retries from kwargs.
        if 'retries' in kwargs:
            del kwargs['retries']
        if 'retries_sleep' in kwargs:
            del kwargs['retries_sleep']

        def _build_request():
            body.seek(0, os.SEEK_SET)
            if verbose:
                try:
                    chunk_size = 1048576
                    expected_size = size / chunk_size + 1
                    chunks = utils.chunk_generator(body, chunk_size)
                    progress_generator = progress.bar(
                        chunks,
                        expected_size=expected_size,
                        label=' uploading {f}: '.format(f=key))
                    data = utils.IterableToFileAdapter(progress_generator, size)
                except:
                    sys.stderr.write(' uploading {f}: '.format(f=key))
                    data = body
            else:
                data = body

            request = iarequest.S3Request(method='PUT',
                                          url=url,
                                          headers=headers,
                                          data=data,
                                          metadata=metadata,
                                          access_key=access_key,
                                          secret_key=secret_key,
                                          queue_derive=queue_derive, **kwargs)
            return request

        if debug:
            return _build_request()
        else:
            try:
                error_msg = ('s3 is overloaded, sleeping for '
                             '{0} seconds and retrying. '
                             '{1} retries left.'.format(retries_sleep, retries))
                while True:
                    if retries > 0:
                        if self.session.s3_is_overloaded(access_key):
                            time.sleep(retries_sleep)
                            log.info(error_msg)
                            if verbose:
                                sys.stderr.write(' warning: {0}\n'.format(error_msg))
                            retries -= 1
                            continue
                    request = _build_request()
                    prepared_request = request.prepare()
                    response = self.session.send(prepared_request, stream=True)
                    if (response.status_code == 503) and (retries > 0):
                        log.info(error_msg)
                        if verbose:
                            sys.stderr.write(' warning: {0}\n'.format(error_msg))
                        time.sleep(retries_sleep)
                        retries -= 1
                        continue
                    else:
                        if response.status_code == 503:
                            log.info('maximum retries exceeded, upload failed.')
                        break
                response.raise_for_status()
                log.info('uploaded {f} to {u}'.format(f=key, u=url))
                if delete and response.status_code == 200:
                    log.info(
                        '{f} successfully uploaded to '
                        'https://archive.org/download/{i}/{f} and verified, deleting '
                        'local copy'.format(i=self.identifier,
                                            f=key))
                    os.remove(body.name)
                return response
            except HTTPError as exc:
                error_msg = (' error uploading {0} to {1}, '
                             '{2}'.format(key, self.identifier, exc))
                log.error(error_msg)
                raise

    # upload()
    # ____________________________________________________________________________________
    def upload(self, files, **kwargs):
        """Upload files to an item. The item will be created if it
        does not exist.

        :type files: list
        :param files: The filepaths or file-like objects to upload.

        :type kwargs: dict
        :param kwargs: The keyword arguments from the call to
                       upload_file().

        Usage::

            >>> import internetarchive
            >>> item = internetarchive.Item('identifier')
            >>> md = dict(mediatype='image', creator='Jake Johnson')
            >>> item.upload('/path/to/image.jpg', metadata=md, queue_derive=False)
            True

        :rtype: bool
        :returns: True if the request was successful and all files were
                  uploaded, False otherwise.
        """

        def iter_directory(directory):
            for path, dir, files in os.walk(directory):
                for f in files:
                    filepath = os.path.join(path, f)
                    key = os.path.relpath(filepath, directory)
                    yield (filepath, key)

        if isinstance(files, dict):
            files = files.items()
        if not isinstance(files, (list, tuple)):
            files = [files]

        queue_derive = kwargs.get('queue_derive', True)

        responses = []
        file_index = 0
        for f in files:
            file_index += 1
            if isinstance(f, six.string_types) and os.path.isdir(f):
                fdir_index = 0
                for filepath, key in iter_directory(f):
                    # Set derive header if queue_derive is True,
                    # and this is the last request being made.
                    fdir_index += 1
                    if queue_derive is True and file_index >= len(files) \
                        and fdir_index >= len(os.listdir(f)):
                        kwargs['queue_derive'] = True
                    else:
                        kwargs['queue_derive'] = False

                    if not f.endswith('/'):
                        key = '{0}/{1}'.format(f, key)
                    resp = self.upload_file(filepath, key=key, **kwargs)
                    responses.append(resp)
            else:
                # Set derive header if queue_derive is True,
                # and this is the last request being made.
                if queue_derive is True and file_index >= len(files):
                    kwargs['queue_derive'] = True
                else:
                    kwargs['queue_derive'] = False

                if not isinstance(f, (list, tuple)):
                    key, body = (None, f)
                else:
                    key, body = f
                if key and not isinstance(key, six.string_types):
                    key = str(key)
                resp = self.upload_file(body, key=key, **kwargs)
                responses.append(resp)
        return responses<|MERGE_RESOLUTION|>--- conflicted
+++ resolved
@@ -367,15 +367,11 @@
             headers['x-archive-size-hint'] = size
 
         key = body.name.split('/')[-1] if key is None else key
-<<<<<<< HEAD
         base_url = '{protocol}//s3.us.archive.org/{identifier}'.format(
             protocol=self.session.protocol,
             identifier=self.identifier)
-        url = '{base_url}/{key}'.format(base_url=base_url, key=key.lstrip('/'))
-=======
-        base_url = '{protocol}//s3.us.archive.org/{identifier}'.format(**self.__dict__)
-        url = '{base_url}/{key}'.format(base_url=base_url, key=urllib.parse.quote(key))
->>>>>>> f0f9ff12
+        url = '{base_url}/{key}'.format(base_url=base_url,
+                                        key=urllib.parse.quote(key.lstrip('/')))
 
         # Skip based on checksum.
         md5_sum = utils.get_md5(body)
