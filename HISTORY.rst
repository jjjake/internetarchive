.. :changelog:

Release History
---------------

<<<<<<< HEAD
0.9.3 (2015-09-28)
++++++++++++++++++

**Features and Improvements**

- Added ability to download items from an itemlist or search query in `ia download`.

**Bugfixes**

- Fixed bug in `ia upload` where uploading an item with more than one collection specified caused the collection check to fail.

=======
0.9.3 (?)
+++++++++

**Bugfixes**

- Made `ia configure` Python 3 compatabile.
>>>>>>> 4215e6e8

0.9.2 (2015-08-17)
++++++++++++++++++

**Bugfixes**

- Added error message for failed `ia configure` calls due to invalid creds. 


0.9.1 (2015-08-13)
++++++++++++++++++

**Bugfixes**

- Updated docopt to v0.6.2 and PyYAML to v3.11.
- Updated setup.py to automatically pull version from `__init__`.


0.8.5 (2015-07-13)
++++++++++++++++++

**Bugfixes**

- Fixed UnicodeEncodeError in `ia metadata --append`.

**Features and Improvements**

- Added configuration documentation to readme.
- Updated requests to v2.7.0

0.8.4 (2015-06-18)
++++++++++++++++++

**Features and Improvements**

- Added check to `ia upload` to see if the collection being uploaded to exists.
  Also added an option to override this check.

0.8.3 (2015-05-18)
++++++++++++++++++

**Features and Improvements**

- Fixed append to work like a standard metadata update if the metadata field
  does not yet exist for the given item.

0.8.0 2015-03-09
++++++++++++++++

**Bugfixes**

- Encode filenames in upload URLs.

0.7.9 (2015-01-26)
++++++++++++++++++

**Bugfixes**

- Fixed bug in `internetarchive.config.get_auth_config` (i.e. `ia configure`)
  where logged-in cookies returned expired within hours. Cookies should now be
  valid for about one year.

0.7.8 (2014-12-23)
++++++++++++++++++

- Output error message when downloading non-existing files in `ia download` rather
  than raising Python exception.
- Fixed IOError in `ia search` when using `head`, `tail`, etc..
- Simplified `ia search` to output only JSON, rather than doing any special
  formatting.
- Added experimental support for creating pex binaries of ia in `Makefile`. 

0.7.7 (2014-12-17)
++++++++++++++++++

- Simplified `ia configure`. It now only asks for Archive.org email/password and
  automatically adds S3 keys and Archive.org cookies to config.
  See `internetarchive.config.get_auth_config()`.

0.7.6 (2014-12-17)
++++++++++++++++++

- Write metadata to stdout rather than stderr in `ia mine`.
- Added options to search archive.org/v2.
- Added destdir option to download files/itemdirs to a given destination dir.

0.7.5 (2014-10-08)
++++++++++++++++++

- Fixed typo.

0.7.4 (2014-10-08)
++++++++++++++++++

- Fixed missing "import" typo in `internetarchive.iacli.ia_upload`.

0.7.3 (2014-10-08)
++++++++++++++++++

- Added progress bar to `ia mine`.
- Fixed unicode metadata support for `upload()`.

0.7.2 (2014-09-16)
++++++++++++++++++

- Suppress `KeyboardInterrupt` exceptions and exit with status code 130.
- Added ability to skip downloading files based on checksum in `ia download`,
  `Item.download()`, and `File.download()`.
- `ia download` is now verbose by default. Output can be suppressed with the `--quiet`
  flag.
- Added an option to not download into item directories, but rather the current working
  directory (i.e. `ia download --no-directories <id>`).
- Added/fixed support for modifying different metadata targets (i.e. files/logo.jpg).

0.7.1 (2014-08-25)
++++++++++++++++++

- Added `Item.s3_is_overloaded()` method for S3 status check. This method is now used on
  retries in the upload method now as well. This will avoid uploading any data if a 503
  is expected. If a 503 is still returned, retries are attempted.
- Added `--status-check` option to `ia upload` for S3 status check.
- Added `--source` parameter to `ia list` for returning files matching IA source (i.e. 
  original, derivative, metadata, etc.).
- Added support to `ia upload` for setting remote-name if only a single file is being
  uploaded.
- Derive tasks are now only queued after the last file has been uploaded.
- File URLs are now quoted in `File` objects, for downloading files with specail
  characters in their filenames

0.7.0 (2014-07-23)
++++++++++++++++++

- Added support for retry on S3 503 SlowDown errors.

0.6.9 (2014-07-15)
++++++++++++++++++

- Added support for \n and \r characters in upload headers.
- Added support for reading filenames from stdin when using the `ia delete` command.

0.6.8 (2014-07-11)
++++++++++++++++++

- The delete `ia` subcommand is now verbose by default.
- Added glob support to the delete `ia` subcommand (i.e. `ia delete --glob='*jpg'`).
- Changed indexed metadata elements to clobber values instead of insert.
- AWS_ACCESS_KEY_ID and AWS_SECRET_ACCESS_KEY are now deprecated.
  IAS3_ACCESS_KEY and IAS3_SECRET_KEY must be used if setting IAS3
  keys via environment variables.<|MERGE_RESOLUTION|>--- conflicted
+++ resolved
@@ -3,26 +3,18 @@
 Release History
 ---------------
 
-<<<<<<< HEAD
 0.9.3 (2015-09-28)
 ++++++++++++++++++
 
 **Features and Improvements**
 
 - Added ability to download items from an itemlist or search query in `ia download`.
+- Made `ia configure` Python 3 compatabile.
 
 **Bugfixes**
 
 - Fixed bug in `ia upload` where uploading an item with more than one collection specified caused the collection check to fail.
 
-=======
-0.9.3 (?)
-+++++++++
-
-**Bugfixes**
-
-- Made `ia configure` Python 3 compatabile.
->>>>>>> 4215e6e8
 
 0.9.2 (2015-08-17)
 ++++++++++++++++++
