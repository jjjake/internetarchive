--- conflicted
+++ resolved
@@ -1005,13 +1005,7 @@
                     retries_sleep: int | None = None,
                     debug: bool = False,
                     validate_identifier: bool = False,
-<<<<<<< HEAD
-                    request_kwargs: MutableMapping | None = None,
-                    set_scanner: bool = True
-                    ) -> Response | Request:
-=======
                     request_kwargs: MutableMapping | None = None) -> Request | Response:
->>>>>>> 5663ca84
         """Upload a single file to an item. The item will be created
         if it does not exist.
 
@@ -1276,13 +1270,7 @@
                retries_sleep: int | None = None,
                debug: bool = False,
                validate_identifier: bool = False,
-<<<<<<< HEAD
-               request_kwargs: dict | None = None,
-               set_scanner: bool = True
-              ) -> list[Response | Request]:
-=======
                request_kwargs: dict | None = None) -> list[Request | Response]:
->>>>>>> 5663ca84
         r"""Upload files to an item. The item will be created if it
         does not exist.
 
