--- conflicted
+++ resolved
@@ -138,20 +138,25 @@
                 f'size={self.size!r}, '
                 f'format={self.format!r})')
 
-<<<<<<< HEAD
-    def download(self, file_path=None, verbose=None, ignore_existing=None,
-                 checksum=None, checksum_archive=None, destdir=None, retries=None,
-                 ignore_errors=None, fileobj=None, return_responses=None,
-                 no_change_timestamp=None, params=None, chunk_size=None, stdout=None,
-                 ors=None, timeout=None):
-=======
-    def download(# noqa: max-complexity=38
-                 self, file_path=None, verbose=None, ignore_existing=None,
-                 checksum=None, destdir=None, retries=None, ignore_errors=None,
-                 fileobj=None, return_responses=None, no_change_timestamp=None,
-                 params=None, chunk_size=None, stdout=None, ors=None,
-                 timeout=None):
->>>>>>> d8f2cc3f
+    def download(  # noqa: max-complexity=38
+        self,
+        file_path=None,
+        verbose=None,
+        ignore_existing=None,
+        checksum=None,
+        checksum_archive=None,
+        destdir=None,
+        retries=None,
+        ignore_errors=None,
+        fileobj=None,
+        return_responses=None,
+        no_change_timestamp=None,
+        params=None,
+        chunk_size=None,
+        stdout=None,
+        ors=None,
+        timeout=None,
+    ):
         """Download the file into the current working directory.
 
         :type file_path: str
@@ -229,7 +234,8 @@
         file_path = file_path or self.name
 
         if destdir:
-            print(f"destdir: {destdir}")
+            if verbose:
+                print(f"destdir: {destdir}")
             if return_responses is not True:
                 try:
                     os.mkdir(destdir)
@@ -239,54 +245,6 @@
                 raise OSError(f'{destdir} is not a directory!')
             file_path = os.path.join(destdir, file_path)
 
-<<<<<<< HEAD
-        if checksum_archive:
-            checksum_archive_filename = '_checksum_archive.txt'
-            if not os.path.exists(checksum_archive_filename):
-                with open(checksum_archive_filename, 'wt', encoding='utf-8') as f:
-                    pass
-            with open(checksum_archive_filename, 'rt', encoding='utf-8') as f:
-                checksum_archive_data = f.read().splitlines()
-            if file_path in checksum_archive_data:
-                msg = f'skipping {file_path}, file already exists based on checksum_archive.'
-                log.info(msg)
-                if verbose:
-                    print(f' {msg}', file=sys.stderr)
-                return
-
-        if not return_responses and os.path.exists(file_path.encode('utf-8')):
-            if ignore_existing:
-                msg = f'skipping {file_path}, file already exists.'
-                log.info(msg)
-                if verbose:
-                    print(f' {msg}', file=sys.stderr)
-                return
-            elif checksum or checksum_archive:
-                with open(file_path, 'rb') as fp:
-                    md5_sum = utils.get_md5(fp)
-
-                if md5_sum == self.md5:
-                    msg = f'skipping {file_path}, file already exists based on checksum.'
-                    log.info(msg)
-                    if verbose:
-                        print(f' {msg}', file=sys.stderr)
-                    if checksum_archive:
-                        # add file to checksum_archive to skip it next time
-                        with open(checksum_archive_filename, 'a', encoding='utf-8') as f:
-                            f.write(f'{file_path}\n')
-                    return
-            elif not fileobj:
-                st = os.stat(file_path.encode('utf-8'))
-                if (st.st_mtime == self.mtime) and (st.st_size == self.size) \
-                        or self.name.endswith('_files.xml') and st.st_size != 0:
-                    msg = f'skipping {file_path}, file already exists based on length and date.'
-                    log.info(msg)
-                    if verbose:
-                        print(f' {msg}', file=sys.stderr)
-                    return
-
-=======
->>>>>>> d8f2cc3f
         parent_dir = os.path.dirname(file_path)
 
         # Retry loop
@@ -300,15 +258,17 @@
                         and self.name != f'{self.identifier}_files.xml' \
                         and os.path.exists(file_path.encode('utf-8')):
                     st = os.stat(file_path.encode('utf-8'))
-                    if st.st_size != self.size and not checksum:
+                    if st.st_size != self.size and not (checksum or checksum_archive):
                         headers = {"Range": f"bytes={st.st_size}-"}
 
-                response = self.item.session.get(self.url,
-                                                 stream=True,
-                                                 timeout=timeout,
-                                                 auth=self.auth,
-                                                 params=params,
-                                                 headers=headers)
+                response = self.item.session.get(
+                    self.url,
+                    stream=True,
+                    timeout=timeout,
+                    auth=self.auth,
+                    params=params,
+                    headers=headers,
+                )
                 # Get timestamp from Last-Modified header
                 last_mod_header = response.headers.get('Last-Modified')
                 if last_mod_header:
@@ -327,7 +287,20 @@
                         if verbose:
                             print(f' {msg}', file=sys.stderr)
                         return
-                    elif checksum:
+                    elif checksum_archive:
+                        checksum_archive_filename = '_checksum_archive.txt'  # TODO Define this at a better place
+                        if not os.path.exists(checksum_archive_filename):
+                            with open(checksum_archive_filename, 'wt', encoding='utf-8') as f:
+                                pass
+                        with open(checksum_archive_filename, 'rt', encoding='utf-8') as f:
+                            checksum_archive_data = f.read().splitlines()
+                        if file_path in checksum_archive_data:
+                            msg = f'skipping {file_path}, file already exists based on checksum_archive.'
+                            log.info(msg)
+                            if verbose:
+                                print(f' {msg}', file=sys.stderr)
+                            return
+                    elif checksum or checksum_archive:
                         with open(file_path, 'rb') as fp:
                             md5_sum = utils.get_md5(fp)
 
@@ -336,6 +309,10 @@
                             log.info(msg)
                             if verbose:
                                 print(f' {msg}', file=sys.stderr)
+                            if checksum_archive:
+                                # add file to checksum_archive to skip it next time
+                                with open(checksum_archive_filename, 'a', encoding='utf-8') as f:
+                                    f.write(f'{file_path}\n')
                             return
                     elif not fileobj:
                         st = os.stat(file_path.encode('utf-8'))
