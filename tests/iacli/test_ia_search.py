import os, sys
from subprocess import Popen, PIPE
from time import time

import pytest

inc_path = os.path.dirname(os.path.dirname(os.path.abspath(__file__)))
sys.path.insert(0, inc_path)
import internetarchive


def test_ia_search():
    cmd = 'ia search iacli-test-item --sort=date:asc'
    proc = Popen(cmd, shell=True, stdout=PIPE, stderr=PIPE)
    stdout, stderr = proc.communicate()
    assert proc.returncode == 0

<<<<<<< HEAD
def test_ia_search_number():
    cmd = 'ia search iacli-test-item --number-found'
=======
    cmd = 'ia search "identifier:iacli-test-item" --number-found'
>>>>>>> 65fe6c64
    proc = Popen(cmd, shell=True, stdout=PIPE, stderr=PIPE)
    stdout, stderr = proc.communicate()
    assert stdout == '1\n'
    assert proc.returncode == 0<|MERGE_RESOLUTION|>--- conflicted
+++ resolved
@@ -15,12 +15,8 @@
     stdout, stderr = proc.communicate()
     assert proc.returncode == 0
 
-<<<<<<< HEAD
 def test_ia_search_number():
-    cmd = 'ia search iacli-test-item --number-found'
-=======
     cmd = 'ia search "identifier:iacli-test-item" --number-found'
->>>>>>> 65fe6c64
     proc = Popen(cmd, shell=True, stdout=PIPE, stderr=PIPE)
     stdout, stderr = proc.communicate()
     assert stdout == '1\n'
