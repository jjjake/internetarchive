--- conflicted
+++ resolved
@@ -4,8 +4,7 @@
 
 # get_item()
 #_________________________________________________________________________________________
-<<<<<<< HEAD
-def get_item(identifier, metadata_timeout=None, config=None):
+def get_item(identifier, metadata_timeout=None, config=None, max_retries=1):
     """
     Gets the archive.org item with the identifier Item.
     See the documentation for :class:`internetarchive.Item <Item>`
@@ -22,15 +21,16 @@
     :type config: dict
     :param secure: (optional) Configuration options for session.
 
+    :type max_retries: int
+    :param max_retries: (optional) Set a maximum number of times to retry
+                        a query in case the connection drops or is refused.
+                        (default: 1)
+
     :rtype: :class:`internetarchive.Item <Item>`
     :returns: A :class:`internetarchive.Item <Item>` object.
 
     """
-    return Item(identifier, metadata_timeout, config)
-=======
-def get_item(identifier, metadata_timeout=None, config=None, max_retries=1):
-    return item.Item(identifier, metadata_timeout, config, max_retries)
->>>>>>> 2360d5ea
+    return Item(identifier, metadata_timeout, config, max_retries)
 
 # get_files()
 #_________________________________________________________________________________________
